// Copyright 2016 TiKV Project Authors.
//
// Licensed under the Apache License, Version 2.0 (the "License");
// you may not use this file except in compliance with the License.
// You may obtain a copy of the License at
//
//     http://www.apache.org/licenses/LICENSE-2.0
//
// Unless required by applicable law or agreed to in writing, software
// distributed under the License is distributed on an "AS IS" BASIS,
// WITHOUT WARRANTIES OR CONDITIONS OF ANY KIND, either express or implied.
// See the License for the specific language governing permissions and
// limitations under the License.

package server

import (
	"bytes"
	"context"
	"fmt"
	"math/rand"
	"net/http"
	"os"
	"path"
	"path/filepath"
	"runtime"
	"strconv"
	"strings"
	"sync"
	"sync/atomic"
	"time"

	"github.com/coreos/go-semver/semver"
	"github.com/gorilla/mux"
	"github.com/pingcap/errors"
	"github.com/pingcap/failpoint"
	"github.com/pingcap/kvproto/pkg/diagnosticspb"
	"github.com/pingcap/kvproto/pkg/keyspacepb"
	"github.com/pingcap/kvproto/pkg/metapb"
	"github.com/pingcap/kvproto/pkg/pdpb"
	"github.com/pingcap/log"
	"github.com/pingcap/sysutil"
	pd "github.com/tikv/pd/client"
	"github.com/tikv/pd/pkg/audit"
	bs "github.com/tikv/pd/pkg/basicserver"
	"github.com/tikv/pd/pkg/core"
	"github.com/tikv/pd/pkg/encryption"
	"github.com/tikv/pd/pkg/errs"
	"github.com/tikv/pd/pkg/id"
	"github.com/tikv/pd/pkg/mcs/discovery"
	ms_server "github.com/tikv/pd/pkg/mcs/meta_storage/server"
	"github.com/tikv/pd/pkg/mcs/registry"
	rm_server "github.com/tikv/pd/pkg/mcs/resource_manager/server"
	_ "github.com/tikv/pd/pkg/mcs/resource_manager/server/apis/v1" // init API group
	"github.com/tikv/pd/pkg/member"
	"github.com/tikv/pd/pkg/ratelimit"
	"github.com/tikv/pd/pkg/storage"
	"github.com/tikv/pd/pkg/storage/endpoint"
	"github.com/tikv/pd/pkg/storage/kv"
	"github.com/tikv/pd/pkg/systimemon"
	"github.com/tikv/pd/pkg/tso"
	"github.com/tikv/pd/pkg/utils/apiutil"
	"github.com/tikv/pd/pkg/utils/etcdutil"
	"github.com/tikv/pd/pkg/utils/grpcutil"
	"github.com/tikv/pd/pkg/utils/jsonutil"
	"github.com/tikv/pd/pkg/utils/logutil"
	"github.com/tikv/pd/pkg/utils/tsoutil"
	"github.com/tikv/pd/pkg/utils/typeutil"
	"github.com/tikv/pd/pkg/versioninfo"
	"github.com/tikv/pd/server/cluster"
	"github.com/tikv/pd/server/config"
	"github.com/tikv/pd/server/gc"
	"github.com/tikv/pd/server/keyspace"
	syncer "github.com/tikv/pd/server/region_syncer"
	"github.com/tikv/pd/server/schedule"
	"github.com/tikv/pd/server/schedule/hbstream"
	"github.com/tikv/pd/server/schedule/placement"
	"go.etcd.io/etcd/clientv3"
	"go.etcd.io/etcd/embed"
	"go.etcd.io/etcd/pkg/types"
	"go.uber.org/zap"
	"google.golang.org/grpc"
)

const (
	serverMetricsInterval = time.Minute
	leaderTickInterval    = 50 * time.Millisecond
	// pdRootPath for all pd servers.
	pdRootPath      = "/pd"
	pdAPIPrefix     = "/pd/"
	pdClusterIDPath = "/pd/cluster_id"
	// idAllocPath for idAllocator to save persistent window's end.
	idAllocPath  = "alloc_id"
	idAllocLabel = "idalloc"

	recoveringMarkPath = "cluster/markers/snapshot-recovering"

	// PDMode represents that server is in PD mode.
	PDMode = "PD"
	// APIServiceMode represents that server is in API service mode.
	APIServiceMode = "API service"
)

// EtcdStartTimeout the timeout of the startup etcd.
var EtcdStartTimeout = time.Minute * 5

var (
	// WithLabelValues is a heavy operation, define variable to avoid call it every time.
	etcdTermGauge           = etcdStateGauge.WithLabelValues("term")
	etcdAppliedIndexGauge   = etcdStateGauge.WithLabelValues("appliedIndex")
	etcdCommittedIndexGauge = etcdStateGauge.WithLabelValues("committedIndex")
)

// Server is the pd server. It implements bs.Server
// nolint
type Server struct {
	diagnosticspb.DiagnosticsServer

	// Server state.
	isServing int64

	// Server start timestamp
	startTimestamp int64

	// Configs and initial fields.
	cfg                             *config.Config
	serviceMiddlewareCfg            *config.ServiceMiddlewareConfig
	etcdCfg                         *embed.Config
	serviceMiddlewarePersistOptions *config.ServiceMiddlewarePersistOptions
	persistOptions                  *config.PersistOptions
	handler                         *Handler

	ctx              context.Context
	serverLoopCtx    context.Context
	serverLoopCancel func()
	serverLoopWg     sync.WaitGroup

	// for PD leader election.
	member *member.EmbeddedEtcdMember
	// etcd client
	client *clientv3.Client
	// http client
	httpClient *http.Client
	// tso client
	tsoClient pd.Client

	clusterID uint64 // pd cluster id.
	rootPath  string

	// Server services.
	// for id allocator, we can use one allocator for
	// store, region and peer, because we just need
	// a unique ID.
	idAllocator id.Allocator
	// for encryption
	encryptionKeyManager *encryption.Manager
	// for storage operation.
	storage storage.Storage
	// safepoint manager
	gcSafePointManager *gc.SafePointManager
	// keyspace manager
	keyspaceManager *keyspace.Manager
	// for basicCluster operation.
	basicCluster *core.BasicCluster
	// for tso.
	tsoAllocatorManager *tso.AllocatorManager
	// for raft cluster
	cluster *cluster.RaftCluster
	// For async region heartbeat.
	hbStreams *hbstream.HeartbeatStreams
	// Zap logger
	lg       *zap.Logger
	logProps *log.ZapProperties

	// Callback functions for different stages
	// startCallbacks will be called after the server is started.
	startCallbacks []func()
	// leaderCallbacks will be called after the server becomes leader.
	leaderCallbacks []func(context.Context)
	// closeCallbacks will be called before the server is closed.
	closeCallbacks []func()

	// hot region history info storage
	hotRegionStorage *storage.HotRegionStorage
	// Store as map[string]*grpc.ClientConn
	clientConns sync.Map
	// tsoDispatcher is used to dispatch different TSO requests to
	// the corresponding forwarding TSO channel.
	tsoDispatcher sync.Map /* Store as map[string]chan *tsoRequest */

	serviceRateLimiter *ratelimit.Limiter
	serviceLabels      map[string][]apiutil.AccessPath
	apiServiceLabelMap map[apiutil.AccessPath]string

	serviceAuditBackendLabels map[string]*audit.BackendLabels

	auditBackends []audit.Backend

	registry *registry.ServiceRegistry
	mode     string
}

// HandlerBuilder builds a server HTTP handler.
type HandlerBuilder func(context.Context, *Server) (http.Handler, apiutil.APIServiceGroup, error)

// CreateServer creates the UNINITIALIZED pd server with given configuration.
func CreateServer(ctx context.Context, cfg *config.Config, services []string, legacyServiceBuilders ...HandlerBuilder) (*Server, error) {
	var mode string
	if len(services) == 0 {
		mode = PDMode
	} else {
		mode = APIServiceMode
	}
	log.Info(fmt.Sprintf("%s config", mode), zap.Reflect("config", cfg))
	rand.New(rand.NewSource(time.Now().UnixNano()))
	serviceMiddlewareCfg := config.NewServiceMiddlewareConfig()

	s := &Server{
		cfg:                             cfg,
		persistOptions:                  config.NewPersistOptions(cfg),
		serviceMiddlewareCfg:            serviceMiddlewareCfg,
		serviceMiddlewarePersistOptions: config.NewServiceMiddlewarePersistOptions(serviceMiddlewareCfg),
		member:                          &member.EmbeddedEtcdMember{},
		ctx:                             ctx,
		startTimestamp:                  time.Now().Unix(),
		DiagnosticsServer:               sysutil.NewDiagnosticsServer(cfg.Log.File.Filename),
		mode:                            mode,
	}
	s.handler = newHandler(s)

	// create audit backend
	s.auditBackends = []audit.Backend{
		audit.NewLocalLogBackend(true),
		audit.NewPrometheusHistogramBackend(serviceAuditHistogram, false),
	}
	s.serviceRateLimiter = ratelimit.NewLimiter()
	s.serviceAuditBackendLabels = make(map[string]*audit.BackendLabels)
	s.serviceLabels = make(map[string][]apiutil.AccessPath)
	s.apiServiceLabelMap = make(map[apiutil.AccessPath]string)

	// Adjust etcd config.
	etcdCfg, err := s.cfg.GenEmbedEtcdConfig()
	if err != nil {
		return nil, err
	}
	if len(legacyServiceBuilders) != 0 {
		userHandlers, err := combineBuilderServerHTTPService(ctx, s, legacyServiceBuilders...)
		if err != nil {
			return nil, err
		}
		etcdCfg.UserHandlers = userHandlers
	}
	// New way to register services.
	s.registry = registry.NewServerServiceRegistry()
	failpoint.Inject("useGlobalRegistry", func() {
		s.registry = registry.ServerServiceRegistry
	})
	s.registry.RegisterService("MetaStorage", ms_server.NewService[*Server])
	s.registry.RegisterService("ResourceManager", rm_server.NewService[*Server])
	// Register the micro services REST path.
	s.registry.InstallAllRESTHandler(s, etcdCfg.UserHandlers)

	etcdCfg.ServiceRegister = func(gs *grpc.Server) {
		grpcServer := &GrpcServer{Server: s}
		pdpb.RegisterPDServer(gs, grpcServer)
		keyspacepb.RegisterKeyspaceServer(gs, &KeyspaceServer{GrpcServer: grpcServer})
		diagnosticspb.RegisterDiagnosticsServer(gs, s)
		// Register the micro services GRPC service.
		s.registry.InstallAllGRPCServices(s, gs)
	}

	s.etcdCfg = etcdCfg
	s.lg = cfg.Logger
	s.logProps = cfg.LogProps
	return s, nil
}

func (s *Server) startEtcd(ctx context.Context) error {
	newCtx, cancel := context.WithTimeout(ctx, EtcdStartTimeout)
	defer cancel()

	etcd, err := embed.StartEtcd(s.etcdCfg)
	if err != nil {
		return errs.ErrStartEtcd.Wrap(err).GenWithStackByCause()
	}

	// Check cluster ID
	urlMap, err := types.NewURLsMap(s.cfg.InitialCluster)
	if err != nil {
		return errs.ErrEtcdURLMap.Wrap(err).GenWithStackByCause()
	}
	tlsConfig, err := s.cfg.Security.ToTLSConfig()
	if err != nil {
		return err
	}

	if err = etcdutil.CheckClusterID(etcd.Server.Cluster().ID(), urlMap, tlsConfig); err != nil {
		return err
	}

	select {
	// Wait etcd until it is ready to use
	case <-etcd.Server.ReadyNotify():
	case <-newCtx.Done():
		return errs.ErrCancelStartEtcd.FastGenByArgs()
	}

	// start client
	s.client, s.httpClient, err = startClient(s.cfg)
	if err != nil {
		return err
	}

	// update advertise peer urls.
	etcdMembers, err := etcdutil.ListEtcdMembers(s.client)
	if err != nil {
		return err
	}
	etcdServerID := uint64(etcd.Server.ID())
	for _, m := range etcdMembers.Members {
		if etcdServerID == m.ID {
			etcdPeerURLs := strings.Join(m.PeerURLs, ",")
			if s.cfg.AdvertisePeerUrls != etcdPeerURLs {
				log.Info("update advertise peer urls", zap.String("from", s.cfg.AdvertisePeerUrls), zap.String("to", etcdPeerURLs))
				s.cfg.AdvertisePeerUrls = etcdPeerURLs
			}
		}
	}
	failpoint.Inject("memberNil", func() {
		time.Sleep(1500 * time.Millisecond)
	})
	s.member = member.NewMember(etcd, s.client, etcdServerID)
	return nil
}

func startClient(cfg *config.Config) (*clientv3.Client, *http.Client, error) {
	tlsConfig, err := cfg.Security.ToTLSConfig()
	if err != nil {
		return nil, nil, err
	}
	etcdCfg, err := cfg.GenEmbedEtcdConfig()
	if err != nil {
		return nil, nil, err
	}
	return etcdutil.CreateClients(tlsConfig, etcdCfg.ACUrls)
}

// AddStartCallback adds a callback in the startServer phase.
func (s *Server) AddStartCallback(callbacks ...func()) {
	s.startCallbacks = append(s.startCallbacks, callbacks...)
}

func (s *Server) startServer(ctx context.Context) error {
	var err error
	if s.clusterID, err = etcdutil.InitClusterID(s.client, pdClusterIDPath); err != nil {
		log.Error("failed to init cluster id", errs.ZapError(err))
		return err
	}
	log.Info("init cluster id", zap.Uint64("cluster-id", s.clusterID))
	// It may lose accuracy if use float64 to store uint64. So we store the cluster id in label.
	metadataGauge.WithLabelValues(fmt.Sprintf("cluster%d", s.clusterID)).Set(0)
	serverInfo.WithLabelValues(versioninfo.PDReleaseVersion, versioninfo.PDGitHash).Set(float64(time.Now().Unix()))

	s.rootPath = path.Join(pdRootPath, strconv.FormatUint(s.clusterID, 10))
	s.member.InitMemberInfo(s.cfg.AdvertiseClientUrls, s.cfg.AdvertisePeerUrls, s.Name(), s.rootPath)
	s.member.SetMemberDeployPath(s.member.ID())
	s.member.SetMemberBinaryVersion(s.member.ID(), versioninfo.PDReleaseVersion)
	s.member.SetMemberGitHash(s.member.ID(), versioninfo.PDGitHash)
	s.idAllocator = id.NewAllocator(&id.AllocatorParams{
		Client:    s.client,
		RootPath:  s.rootPath,
		AllocPath: idAllocPath,
		Label:     idAllocLabel,
		Member:    s.member.MemberValue(),
	})
	regionStorage, err := storage.NewStorageWithLevelDBBackend(ctx, filepath.Join(s.cfg.DataDir, "region-meta"), s.encryptionKeyManager)
	if err != nil {
		return err
	}
	defaultStorage := storage.NewStorageWithEtcdBackend(s.client, s.rootPath)
	s.storage = storage.NewCoreStorage(defaultStorage, regionStorage)

	s.tsoAllocatorManager = tso.NewAllocatorManager(
		s.member, s.rootPath, s.storage, s.cfg.IsLocalTSOEnabled(), s.cfg.GetTSOSaveInterval(), s.cfg.GetTSOUpdatePhysicalInterval(), s.cfg.GetTLSConfig(),
		func() time.Duration { return s.persistOptions.GetMaxResetTSGap() })
	// Set up the Global TSO Allocator here, it will be initialized once the PD campaigns leader successfully.
	s.tsoAllocatorManager.SetUpAllocator(ctx, tso.GlobalDCLocation, s.member.GetLeadership())
	// When disabled the Local TSO, we should clean up the Local TSO Allocator's meta info written in etcd if it exists.
	if !s.cfg.EnableLocalTSO {
		if err = s.tsoAllocatorManager.CleanUpDCLocation(); err != nil {
			return err
		}
	}
	if zone, exist := s.cfg.Labels[config.ZoneLabel]; exist && zone != "" && s.cfg.EnableLocalTSO {
		if err = s.tsoAllocatorManager.SetLocalTSOConfig(zone); err != nil {
			return err
		}
	}
	s.encryptionKeyManager, err = encryption.NewManager(s.client, &s.cfg.Security.Encryption)
	if err != nil {
		return err
	}

	s.gcSafePointManager = gc.NewSafePointManager(s.storage)
	s.basicCluster = core.NewBasicCluster()
	s.cluster = cluster.NewRaftCluster(ctx, s.clusterID, syncer.NewRegionSyncer(s), s.client, s.httpClient)
	keyspaceIDAllocator := id.NewAllocator(&id.AllocatorParams{
		Client:    s.client,
		RootPath:  s.rootPath,
		AllocPath: endpoint.KeyspaceIDAlloc(),
		Label:     keyspace.AllocLabel,
		Member:    s.member.MemberValue(),
		Step:      keyspace.AllocStep,
	})
	s.keyspaceManager = keyspace.NewKeyspaceManager(s.storage, s.cluster, keyspaceIDAllocator, s.cfg.Keyspace)
	s.hbStreams = hbstream.NewHeartbeatStreams(ctx, s.clusterID, s.cluster)
	// initial hot_region_storage in here.
	s.hotRegionStorage, err = storage.NewHotRegionsStorage(
		ctx, filepath.Join(s.cfg.DataDir, "hot-region"), s.encryptionKeyManager, s.handler)
	if err != nil {
		return err
	}
	// Run callbacks
	log.Info("triggering the start callback functions")
	for _, cb := range s.startCallbacks {
		cb()
	}

	// Server has started.
	atomic.StoreInt64(&s.isServing, 1)
	serverMaxProcs.Set(float64(runtime.GOMAXPROCS(0)))
	return nil
}

// AddCloseCallback adds a callback in the Close phase.
func (s *Server) AddCloseCallback(callbacks ...func()) {
	s.closeCallbacks = append(s.closeCallbacks, callbacks...)
}

// Close closes the server.
func (s *Server) Close() {
	if !atomic.CompareAndSwapInt64(&s.isServing, 1, 0) {
		// server is already closed
		return
	}

	log.Info("closing server")

	s.stopServerLoop()

	if s.client != nil {
		if err := s.client.Close(); err != nil {
			log.Error("close etcd client meet error", errs.ZapError(errs.ErrCloseEtcdClient, err))
		}
	}

	if s.httpClient != nil {
		s.httpClient.CloseIdleConnections()
	}

	if s.member.Etcd() != nil {
		s.member.Close()
	}

	if s.hbStreams != nil {
		s.hbStreams.Close()
	}
	if err := s.storage.Close(); err != nil {
		log.Error("close storage meet error", errs.ZapError(err))
	}

	if err := s.hotRegionStorage.Close(); err != nil {
		log.Error("close hot region storage meet error", errs.ZapError(err))
	}

	// Run callbacks
	log.Info("triggering the close callback functions")
	for _, cb := range s.closeCallbacks {
		cb()
	}

	log.Info("close server")
}

// IsClosed checks whether server is closed or not.
func (s *Server) IsClosed() bool {
	return atomic.LoadInt64(&s.isServing) == 0
}

// Run runs the pd server.
func (s *Server) Run() error {
	go systimemon.StartMonitor(s.ctx, time.Now, func() {
		log.Error("system time jumps backward", errs.ZapError(errs.ErrIncorrectSystemTime))
		timeJumpBackCounter.Inc()
	})
	if err := s.startEtcd(s.ctx); err != nil {
		return err
	}
	if err := s.startServer(s.ctx); err != nil {
		return err
	}

	s.startServerLoop(s.ctx)

	return nil
}

// SetServiceAuditBackendForHTTP is used to register service audit config for HTTP.
func (s *Server) SetServiceAuditBackendForHTTP(route *mux.Route, labels ...string) {
	if len(route.GetName()) == 0 {
		return
	}
	if len(labels) > 0 {
		s.SetServiceAuditBackendLabels(route.GetName(), labels)
	}
}

// Context returns the context of server.
func (s *Server) Context() context.Context {
	return s.ctx
}

// LoopContext returns the loop context of server.
func (s *Server) LoopContext() context.Context {
	return s.serverLoopCtx
}

func (s *Server) startServerLoop(ctx context.Context) {
	s.serverLoopCtx, s.serverLoopCancel = context.WithCancel(ctx)
	s.serverLoopWg.Add(4)
	go s.leaderLoop()
	go s.etcdLeaderLoop()
	go s.serverMetricsLoop()
	go s.encryptionKeyManagerLoop()
	// TODO: after support redirect TSO request we need to skip it.
	s.serverLoopWg.Add(1)
	go s.tsoAllocatorLoop()
}

func (s *Server) stopServerLoop() {
	s.serverLoopCancel()
	s.serverLoopWg.Wait()
}

func (s *Server) serverMetricsLoop() {
	defer logutil.LogPanic()
	defer s.serverLoopWg.Done()

	ctx, cancel := context.WithCancel(s.serverLoopCtx)
	defer cancel()
	for {
		select {
		case <-time.After(serverMetricsInterval):
			s.collectEtcdStateMetrics()
		case <-ctx.Done():
			log.Info("server is closed, exit metrics loop")
			return
		}
	}
}

// tsoAllocatorLoop is used to run the TSO Allocator updating daemon.
func (s *Server) tsoAllocatorLoop() {
	defer logutil.LogPanic()
	defer s.serverLoopWg.Done()

	ctx, cancel := context.WithCancel(s.serverLoopCtx)
	defer cancel()
	s.tsoAllocatorManager.AllocatorDaemon(ctx)
	log.Info("server is closed, exit allocator loop")
}

// encryptionKeyManagerLoop is used to start monitor encryption key changes.
func (s *Server) encryptionKeyManagerLoop() {
	defer logutil.LogPanic()
	defer s.serverLoopWg.Done()

	ctx, cancel := context.WithCancel(s.serverLoopCtx)
	defer cancel()
	s.encryptionKeyManager.StartBackgroundLoop(ctx)
	log.Info("server is closed, exist encryption key manager loop")
}

func (s *Server) collectEtcdStateMetrics() {
	etcdTermGauge.Set(float64(s.member.Etcd().Server.Term()))
	etcdAppliedIndexGauge.Set(float64(s.member.Etcd().Server.AppliedIndex()))
	etcdCommittedIndexGauge.Set(float64(s.member.Etcd().Server.CommittedIndex()))
}

func (s *Server) bootstrapCluster(req *pdpb.BootstrapRequest) (*pdpb.BootstrapResponse, error) {
	clusterID := s.clusterID

	log.Info("try to bootstrap raft cluster",
		zap.Uint64("cluster-id", clusterID),
		zap.String("request", fmt.Sprintf("%v", req)))

	if err := checkBootstrapRequest(clusterID, req); err != nil {
		return nil, err
	}

	clusterMeta := metapb.Cluster{
		Id:           clusterID,
		MaxPeerCount: uint32(s.persistOptions.GetMaxReplicas()),
	}

	// Set cluster meta
	clusterValue, err := clusterMeta.Marshal()
	if err != nil {
		return nil, errors.WithStack(err)
	}
	clusterRootPath := endpoint.ClusterRootPath(s.rootPath)

	var ops []clientv3.Op
	ops = append(ops, clientv3.OpPut(clusterRootPath, string(clusterValue)))

	// Set bootstrap time
	// Because we will write the cluster meta into etcd directly,
	// so we need to handle the root key path manually here.
	bootstrapKey := endpoint.AppendToRootPath(s.rootPath, endpoint.ClusterBootstrapTimeKey())
	nano := time.Now().UnixNano()

	timeData := typeutil.Uint64ToBytes(uint64(nano))
	ops = append(ops, clientv3.OpPut(bootstrapKey, string(timeData)))

	// Set store meta
	storeMeta := req.GetStore()
	storePath := endpoint.AppendToRootPath(s.rootPath, endpoint.StorePath(storeMeta.GetId()))
	storeValue, err := storeMeta.Marshal()
	if err != nil {
		return nil, errors.WithStack(err)
	}
	ops = append(ops, clientv3.OpPut(storePath, string(storeValue)))

	regionValue, err := req.GetRegion().Marshal()
	if err != nil {
		return nil, errors.WithStack(err)
	}

	// Set region meta with region id.
	regionPath := endpoint.AppendToRootPath(s.rootPath, endpoint.RegionPath(req.GetRegion().GetId()))
	ops = append(ops, clientv3.OpPut(regionPath, string(regionValue)))

	// TODO: we must figure out a better way to handle bootstrap failed, maybe intervene manually.
	bootstrapCmp := clientv3.Compare(clientv3.CreateRevision(clusterRootPath), "=", 0)
	resp, err := kv.NewSlowLogTxn(s.client).If(bootstrapCmp).Then(ops...).Commit()
	if err != nil {
		return nil, errs.ErrEtcdTxnInternal.Wrap(err).GenWithStackByCause()
	}
	if !resp.Succeeded {
		log.Warn("cluster already bootstrapped", zap.Uint64("cluster-id", clusterID))
		return nil, errs.ErrEtcdTxnConflict.FastGenByArgs()
	}

	log.Info("bootstrap cluster ok", zap.Uint64("cluster-id", clusterID))
	err = s.storage.SaveRegion(req.GetRegion())
	if err != nil {
		log.Warn("save the bootstrap region failed", errs.ZapError(err))
	}
	err = s.storage.Flush()
	if err != nil {
		log.Warn("flush the bootstrap region failed", errs.ZapError(err))
	}

	if err := s.cluster.Start(s); err != nil {
		return nil, err
	}

	if err = s.GetKeyspaceManager().Bootstrap(); err != nil {
		log.Warn("bootstrap keyspace manager failed", errs.ZapError(err))
	}

	return &pdpb.BootstrapResponse{
		ReplicationStatus: s.cluster.GetReplicationMode().GetReplicationStatus(),
	}, nil
}

func (s *Server) createRaftCluster() error {
	if s.cluster.IsRunning() {
		return nil
	}

	return s.cluster.Start(s)
}

func (s *Server) stopRaftCluster() {
	failpoint.Inject("raftclusterIsBusy", func() {})
	s.cluster.Stop()
}

// IsAPIServiceMode return whether the server is in API service mode.
func (s *Server) IsAPIServiceMode() bool {
	return s.mode == APIServiceMode
}

<<<<<<< HEAD
func (s *Server) GetTSOServiceAddr() []string {
	// TODO use watch
	addrs, err := discovery.Discover(s.client, "tso")
	if err != nil {
		log.Error("meet error")
		return nil
	}
	return addrs
}

func (s *Server) GetOrCreateTSOClient(addrs []string) pd.Client {
	if len(addrs) == 0 {
		return nil
	}
	inSlice := func(c string, ss []string) bool {
		for _, s := range ss {
			if c == s {
				return true
			}
		}
		return false
	}
	if s.tsoClient != nil {
		if inSlice(s.tsoClient.GetLeaderAddr(), addrs) {
			return s.tsoClient
		}
	}
	if len(addrs) == 0 {
		return nil
	}
	tlsConfig := s.GetTLSConfig()
	opt := pd.SecurityOption{
		CAPath:   tlsConfig.CAPath,
		CertPath: tlsConfig.CertPath,
		KeyPath:  tlsConfig.KeyPath,
	}
	client, err := pd.NewTSOClientWithContext(s.ctx, addrs, opt)
	if err != nil {
		log.Error("failed to get tso client")
		return nil
	}
	s.tsoClient = client
	return client
}

=======
>>>>>>> 8cd4b16f
// GetAddr returns the server urls for clients.
func (s *Server) GetAddr() string {
	return s.cfg.AdvertiseClientUrls
}

// GetClientScheme returns the client URL scheme
func (s *Server) GetClientScheme() string {
	if len(s.cfg.Security.CertPath) == 0 && len(s.cfg.Security.KeyPath) == 0 {
		return "http"
	}
	return "https"
}

// GetMemberInfo returns the server member information.
func (s *Server) GetMemberInfo() *pdpb.Member {
	return typeutil.DeepClone(s.member.Member(), core.MemberFactory)
}

// GetHandler returns the handler for API.
func (s *Server) GetHandler() *Handler {
	return s.handler
}

// GetEndpoints returns the etcd endpoints for outer use.
func (s *Server) GetEndpoints() []string {
	return s.client.Endpoints()
}

// GetClient returns builtin etcd client.
func (s *Server) GetClient() *clientv3.Client {
	return s.client
}

// GetHTTPClient returns builtin http client.
func (s *Server) GetHTTPClient() *http.Client {
	return s.httpClient
}

// GetLeader returns the leader of PD cluster(i.e the PD leader).
func (s *Server) GetLeader() *pdpb.Member {
	return s.member.GetLeader()
}

// GetPrimary returns the primary member provider of the api server.
// api service's leader is equal to the primary member.
func (s *Server) GetPrimary() bs.MemberProvider {
	return s.member.GetLeader()
}

// GetMember returns the member of server.
func (s *Server) GetMember() *member.EmbeddedEtcdMember {
	return s.member
}

// GetStorage returns the backend storage of server.
func (s *Server) GetStorage() storage.Storage {
	return s.storage
}

// GetHistoryHotRegionStorage returns the backend storage of historyHotRegion.
func (s *Server) GetHistoryHotRegionStorage() *storage.HotRegionStorage {
	return s.hotRegionStorage
}

// SetStorage changes the storage only for test purpose.
// When we use it, we should prevent calling GetStorage, otherwise, it may cause a data race problem.
func (s *Server) SetStorage(storage storage.Storage) {
	s.storage = storage
}

// GetBasicCluster returns the basic cluster of server.
func (s *Server) GetBasicCluster() *core.BasicCluster {
	return s.basicCluster
}

// GetPersistOptions returns the schedule option.
func (s *Server) GetPersistOptions() *config.PersistOptions {
	return s.persistOptions
}

// GetServiceMiddlewarePersistOptions returns the service middleware persist option.
func (s *Server) GetServiceMiddlewarePersistOptions() *config.ServiceMiddlewarePersistOptions {
	return s.serviceMiddlewarePersistOptions
}

// GetHBStreams returns the heartbeat streams.
func (s *Server) GetHBStreams() *hbstream.HeartbeatStreams {
	return s.hbStreams
}

// GetAllocator returns the ID allocator of server.
func (s *Server) GetAllocator() id.Allocator {
	return s.idAllocator
}

// GetTSOAllocatorManager returns the manager of TSO Allocator.
func (s *Server) GetTSOAllocatorManager() *tso.AllocatorManager {
	return s.tsoAllocatorManager
}

// GetKeyspaceManager returns the keyspace manager of server.
func (s *Server) GetKeyspaceManager() *keyspace.Manager {
	return s.keyspaceManager
}

// Name returns the unique etcd Name for this server in etcd cluster.
func (s *Server) Name() string {
	return s.cfg.Name
}

// ClusterID returns the cluster ID of this server.
func (s *Server) ClusterID() uint64 {
	return s.clusterID
}

// StartTimestamp returns the start timestamp of this server
func (s *Server) StartTimestamp() int64 {
	return s.startTimestamp
}

// GetMembers returns PD server list.
func (s *Server) GetMembers() ([]*pdpb.Member, error) {
	if s.IsClosed() {
		return nil, errs.ErrServerNotStarted.FastGenByArgs()
	}
	return cluster.GetMembers(s.GetClient())
}

// GetServiceMiddlewareConfig gets the service middleware config information.
func (s *Server) GetServiceMiddlewareConfig() *config.ServiceMiddlewareConfig {
	cfg := s.serviceMiddlewareCfg.Clone()
	cfg.AuditConfig = *s.serviceMiddlewarePersistOptions.GetAuditConfig().Clone()
	cfg.RateLimitConfig = *s.serviceMiddlewarePersistOptions.GetRateLimitConfig().Clone()
	return cfg
}

// SetEnableLocalTSO sets enable-local-tso flag of Server. This function only for test.
func (s *Server) SetEnableLocalTSO(enableLocalTSO bool) {
	s.cfg.EnableLocalTSO = enableLocalTSO
}

// GetConfig gets the config information.
func (s *Server) GetConfig() *config.Config {
	cfg := s.cfg.Clone()
	cfg.Schedule = *s.persistOptions.GetScheduleConfig().Clone()
	cfg.Replication = *s.persistOptions.GetReplicationConfig().Clone()
	cfg.PDServerCfg = *s.persistOptions.GetPDServerConfig().Clone()
	cfg.ReplicationMode = *s.persistOptions.GetReplicationModeConfig()
	cfg.LabelProperty = s.persistOptions.GetLabelPropertyConfig().Clone()
	cfg.ClusterVersion = *s.persistOptions.GetClusterVersion()
	if s.storage == nil {
		return cfg
	}
	sches, configs, err := s.storage.LoadAllScheduleConfig()
	if err != nil {
		return cfg
	}
	payload := make(map[string]interface{})
	for i, sche := range sches {
		var config interface{}
		err := schedule.DecodeConfig([]byte(configs[i]), &config)
		if err != nil {
			log.Error("failed to decode scheduler config",
				zap.String("config", configs[i]),
				zap.String("scheduler", sche),
				errs.ZapError(err))
			continue
		}
		payload[sche] = config
	}
	cfg.Schedule.SchedulersPayload = payload
	return cfg
}

// GetScheduleConfig gets the balance config information.
func (s *Server) GetScheduleConfig() *config.ScheduleConfig {
	return s.persistOptions.GetScheduleConfig().Clone()
}

// SetScheduleConfig sets the balance config information.
func (s *Server) SetScheduleConfig(cfg config.ScheduleConfig) error {
	if err := cfg.Validate(); err != nil {
		return err
	}
	if err := cfg.Deprecated(); err != nil {
		return err
	}
	old := s.persistOptions.GetScheduleConfig()
	cfg.SchedulersPayload = nil
	s.persistOptions.SetScheduleConfig(&cfg)
	if err := s.persistOptions.Persist(s.storage); err != nil {
		s.persistOptions.SetScheduleConfig(old)
		log.Error("failed to update schedule config",
			zap.Reflect("new", cfg),
			zap.Reflect("old", old),
			errs.ZapError(err))
		return err
	}
	log.Info("schedule config is updated", zap.Reflect("new", cfg), zap.Reflect("old", old))
	return nil
}

// GetReplicationConfig get the replication config.
func (s *Server) GetReplicationConfig() *config.ReplicationConfig {
	return s.persistOptions.GetReplicationConfig().Clone()
}

// SetReplicationConfig sets the replication config.
func (s *Server) SetReplicationConfig(cfg config.ReplicationConfig) error {
	if err := cfg.Validate(); err != nil {
		return err
	}
	old := s.persistOptions.GetReplicationConfig()
	if cfg.EnablePlacementRules != old.EnablePlacementRules {
		raftCluster := s.GetRaftCluster()
		if raftCluster == nil {
			return errs.ErrNotBootstrapped.GenWithStackByArgs()
		}
		if cfg.EnablePlacementRules {
			// initialize rule manager.
			if err := raftCluster.GetRuleManager().Initialize(int(cfg.MaxReplicas), cfg.LocationLabels); err != nil {
				return err
			}
		} else {
			// NOTE: can be removed after placement rules feature is enabled by default.
			for _, s := range raftCluster.GetStores() {
				if !s.IsRemoved() && s.IsTiFlash() {
					return errors.New("cannot disable placement rules with TiFlash nodes")
				}
			}
		}
	}

	var rule *placement.Rule
	if cfg.EnablePlacementRules {
		// replication.MaxReplicas won't work when placement rule is enabled and not only have one default rule.
		defaultRule := s.GetRaftCluster().GetRuleManager().GetRule("pd", "default")

		CheckInDefaultRule := func() error {
			// replication config  won't work when placement rule is enabled and exceeds one default rule
			if !(defaultRule != nil &&
				len(defaultRule.StartKey) == 0 && len(defaultRule.EndKey) == 0) {
				return errors.New("cannot update MaxReplicas or LocationLabels when placement rules feature is enabled and not only default rule exists, please update rule instead")
			}
			if !(defaultRule.Count == int(old.MaxReplicas) && typeutil.StringsEqual(defaultRule.LocationLabels, []string(old.LocationLabels))) {
				return errors.New("cannot to update replication config, the default rules do not consistent with replication config, please update rule instead")
			}

			return nil
		}

		if !(cfg.MaxReplicas == old.MaxReplicas && typeutil.StringsEqual(cfg.LocationLabels, old.LocationLabels)) {
			if err := CheckInDefaultRule(); err != nil {
				return err
			}
			rule = defaultRule
		}
	}

	if rule != nil {
		rule.Count = int(cfg.MaxReplicas)
		rule.LocationLabels = cfg.LocationLabels
		if err := s.GetRaftCluster().GetRuleManager().SetRule(rule); err != nil {
			log.Error("failed to update rule count",
				errs.ZapError(err))
			return err
		}
	}

	s.persistOptions.SetReplicationConfig(&cfg)
	if err := s.persistOptions.Persist(s.storage); err != nil {
		s.persistOptions.SetReplicationConfig(old)
		if rule != nil {
			rule.Count = int(old.MaxReplicas)
			if e := s.GetRaftCluster().GetRuleManager().SetRule(rule); e != nil {
				log.Error("failed to roll back count of rule when update replication config", errs.ZapError(e))
			}
		}
		log.Error("failed to update replication config",
			zap.Reflect("new", cfg),
			zap.Reflect("old", old),
			errs.ZapError(err))
		return err
	}
	log.Info("replication config is updated", zap.Reflect("new", cfg), zap.Reflect("old", old))
	return nil
}

// GetAuditConfig gets the audit config information.
func (s *Server) GetAuditConfig() *config.AuditConfig {
	return s.serviceMiddlewarePersistOptions.GetAuditConfig().Clone()
}

// SetAuditConfig sets the audit config.
func (s *Server) SetAuditConfig(cfg config.AuditConfig) error {
	old := s.serviceMiddlewarePersistOptions.GetAuditConfig()
	s.serviceMiddlewarePersistOptions.SetAuditConfig(&cfg)
	if err := s.serviceMiddlewarePersistOptions.Persist(s.storage); err != nil {
		s.serviceMiddlewarePersistOptions.SetAuditConfig(old)
		log.Error("failed to update Audit config",
			zap.Reflect("new", cfg),
			zap.Reflect("old", old),
			errs.ZapError(err))
		return err
	}
	log.Info("audit config is updated", zap.Reflect("new", cfg), zap.Reflect("old", old))
	return nil
}

// UpdateRateLimitConfig is used to update rate-limit config which will reserve old limiter-config
func (s *Server) UpdateRateLimitConfig(key, label string, value ratelimit.DimensionConfig) error {
	cfg := s.GetServiceMiddlewareConfig()
	rateLimitCfg := make(map[string]ratelimit.DimensionConfig)
	for label, item := range cfg.LimiterConfig {
		rateLimitCfg[label] = item
	}
	rateLimitCfg[label] = value
	return s.UpdateRateLimit(&cfg.RateLimitConfig, key, &rateLimitCfg)
}

// UpdateRateLimit is used to update rate-limit config which will overwrite limiter-config
func (s *Server) UpdateRateLimit(cfg *config.RateLimitConfig, key string, value interface{}) error {
	updated, found, err := jsonutil.AddKeyValue(cfg, key, value)
	if err != nil {
		return err
	}

	if !found {
		return errors.Errorf("config item %s not found", key)
	}

	if updated {
		err = s.SetRateLimitConfig(*cfg)
	}
	return err
}

// GetRateLimitConfig gets the rate limit config information.
func (s *Server) GetRateLimitConfig() *config.RateLimitConfig {
	return s.serviceMiddlewarePersistOptions.GetRateLimitConfig().Clone()
}

// SetRateLimitConfig sets the rate limit config.
func (s *Server) SetRateLimitConfig(cfg config.RateLimitConfig) error {
	old := s.serviceMiddlewarePersistOptions.GetRateLimitConfig()
	s.serviceMiddlewarePersistOptions.SetRateLimitConfig(&cfg)
	if err := s.serviceMiddlewarePersistOptions.Persist(s.storage); err != nil {
		s.serviceMiddlewarePersistOptions.SetRateLimitConfig(old)
		log.Error("failed to update Rate Limit config",
			zap.Reflect("new", cfg),
			zap.Reflect("old", old),
			errs.ZapError(err))
		return err
	}
	log.Info("rate limit config is updated", zap.Reflect("new", cfg), zap.Reflect("old", old))
	return nil
}

// GetPDServerConfig gets the balance config information.
func (s *Server) GetPDServerConfig() *config.PDServerConfig {
	return s.persistOptions.GetPDServerConfig().Clone()
}

// SetPDServerConfig sets the server config.
func (s *Server) SetPDServerConfig(cfg config.PDServerConfig) error {
	switch cfg.DashboardAddress {
	case "auto":
	case "none":
	default:
		if !strings.HasPrefix(cfg.DashboardAddress, "http") {
			cfg.DashboardAddress = fmt.Sprintf("%s://%s", s.GetClientScheme(), cfg.DashboardAddress)
		}
		if !cluster.IsClientURL(cfg.DashboardAddress, s.client) {
			return errors.Errorf("%s is not the client url of any member", cfg.DashboardAddress)
		}
	}
	if err := cfg.Validate(); err != nil {
		return err
	}

	old := s.persistOptions.GetPDServerConfig()
	s.persistOptions.SetPDServerConfig(&cfg)
	if err := s.persistOptions.Persist(s.storage); err != nil {
		s.persistOptions.SetPDServerConfig(old)
		log.Error("failed to update PDServer config",
			zap.Reflect("new", cfg),
			zap.Reflect("old", old),
			errs.ZapError(err))
		return err
	}
	log.Info("PD server config is updated", zap.Reflect("new", cfg), zap.Reflect("old", old))
	return nil
}

// SetLabelPropertyConfig sets the label property config.
func (s *Server) SetLabelPropertyConfig(cfg config.LabelPropertyConfig) error {
	old := s.persistOptions.GetLabelPropertyConfig()
	s.persistOptions.SetLabelPropertyConfig(cfg)
	if err := s.persistOptions.Persist(s.storage); err != nil {
		s.persistOptions.SetLabelPropertyConfig(old)
		log.Error("failed to update label property config",
			zap.Reflect("new", cfg),
			zap.Reflect("old", &old),
			errs.ZapError(err))
		return err
	}
	log.Info("label property config is updated", zap.Reflect("new", cfg), zap.Reflect("old", old))
	return nil
}

// SetLabelProperty inserts a label property config.
func (s *Server) SetLabelProperty(typ, labelKey, labelValue string) error {
	s.persistOptions.SetLabelProperty(typ, labelKey, labelValue)
	err := s.persistOptions.Persist(s.storage)
	if err != nil {
		s.persistOptions.DeleteLabelProperty(typ, labelKey, labelValue)
		log.Error("failed to update label property config",
			zap.String("typ", typ),
			zap.String("label-key", labelKey),
			zap.String("label-value", labelValue),
			zap.Reflect("config", s.persistOptions.GetLabelPropertyConfig()),
			errs.ZapError(err))
		return err
	}

	log.Info("label property config is updated", zap.Reflect("config", s.persistOptions.GetLabelPropertyConfig()))
	return nil
}

// DeleteLabelProperty deletes a label property config.
func (s *Server) DeleteLabelProperty(typ, labelKey, labelValue string) error {
	s.persistOptions.DeleteLabelProperty(typ, labelKey, labelValue)
	err := s.persistOptions.Persist(s.storage)
	if err != nil {
		s.persistOptions.SetLabelProperty(typ, labelKey, labelValue)
		log.Error("failed to delete label property config",
			zap.String("typ", typ),
			zap.String("label-key", labelKey),
			zap.String("label-value", labelValue),
			zap.Reflect("config", s.persistOptions.GetLabelPropertyConfig()),
			errs.ZapError(err))
		return err
	}

	log.Info("label property config is deleted", zap.Reflect("config", s.persistOptions.GetLabelPropertyConfig()))
	return nil
}

// GetLabelProperty returns the whole label property config.
func (s *Server) GetLabelProperty() config.LabelPropertyConfig {
	return s.persistOptions.GetLabelPropertyConfig().Clone()
}

// SetClusterVersion sets the version of cluster.
func (s *Server) SetClusterVersion(v string) error {
	version, err := versioninfo.ParseVersion(v)
	if err != nil {
		return err
	}
	old := s.persistOptions.GetClusterVersion()
	s.persistOptions.SetClusterVersion(version)
	err = s.persistOptions.Persist(s.storage)
	if err != nil {
		s.persistOptions.SetClusterVersion(old)
		log.Error("failed to update cluster version",
			zap.String("old-version", old.String()),
			zap.String("new-version", v),
			errs.ZapError(err))
		return err
	}
	log.Info("cluster version is updated", zap.String("new-version", v))
	return nil
}

// GetClusterVersion returns the version of cluster.
func (s *Server) GetClusterVersion() semver.Version {
	return *s.persistOptions.GetClusterVersion()
}

// GetTLSConfig get the security config.
func (s *Server) GetTLSConfig() *grpcutil.TLSConfig {
	return &s.cfg.Security.TLSConfig
}

// GetRequestUnitConfig gets the RU config.
func (s *Server) GetRequestUnitConfig() *rm_server.RequestUnitConfig {
	return &s.cfg.RequestUnit
}

// GetRaftCluster gets Raft cluster.
// If cluster has not been bootstrapped, return nil.
func (s *Server) GetRaftCluster() *cluster.RaftCluster {
	if s.IsClosed() || !s.cluster.IsRunning() {
		return nil
	}
	return s.cluster
}

// GetCluster gets cluster.
func (s *Server) GetCluster() *metapb.Cluster {
	return &metapb.Cluster{
		Id:           s.clusterID,
		MaxPeerCount: uint32(s.persistOptions.GetMaxReplicas()),
	}
}

// GetServerOption gets the option of the server.
func (s *Server) GetServerOption() *config.PersistOptions {
	return s.persistOptions
}

// GetMetaRegions gets meta regions from cluster.
func (s *Server) GetMetaRegions() []*metapb.Region {
	cluster := s.GetRaftCluster()
	if cluster != nil {
		return cluster.GetMetaRegions()
	}
	return nil
}

// GetRegions gets regions from cluster.
func (s *Server) GetRegions() []*core.RegionInfo {
	cluster := s.GetRaftCluster()
	if cluster != nil {
		return cluster.GetRegions()
	}
	return nil
}

// GetServiceLabels returns ApiAccessPaths by given service label
// TODO: this function will be used for updating api rate limit config
func (s *Server) GetServiceLabels(serviceLabel string) []apiutil.AccessPath {
	if apis, ok := s.serviceLabels[serviceLabel]; ok {
		return apis
	}
	return nil
}

// GetAPIAccessServiceLabel returns service label by given access path
// TODO: this function will be used for updating api rate limit config
func (s *Server) GetAPIAccessServiceLabel(accessPath apiutil.AccessPath) string {
	if servicelabel, ok := s.apiServiceLabelMap[accessPath]; ok {
		return servicelabel
	}
	accessPathNoMethod := apiutil.NewAccessPath(accessPath.Path, "")
	if servicelabel, ok := s.apiServiceLabelMap[accessPathNoMethod]; ok {
		return servicelabel
	}
	return ""
}

// AddServiceLabel is used to add the relationship between service label and api access path
// TODO: this function will be used for updating api rate limit config
func (s *Server) AddServiceLabel(serviceLabel string, accessPath apiutil.AccessPath) {
	if slice, ok := s.serviceLabels[serviceLabel]; ok {
		slice = append(slice, accessPath)
		s.serviceLabels[serviceLabel] = slice
	} else {
		slice = []apiutil.AccessPath{accessPath}
		s.serviceLabels[serviceLabel] = slice
	}

	s.apiServiceLabelMap[accessPath] = serviceLabel
}

// GetAuditBackend returns audit backends
func (s *Server) GetAuditBackend() []audit.Backend {
	return s.auditBackends
}

// GetServiceAuditBackendLabels returns audit backend labels by serviceLabel
func (s *Server) GetServiceAuditBackendLabels(serviceLabel string) *audit.BackendLabels {
	return s.serviceAuditBackendLabels[serviceLabel]
}

// SetServiceAuditBackendLabels is used to add audit backend labels for service by service label
func (s *Server) SetServiceAuditBackendLabels(serviceLabel string, labels []string) {
	s.serviceAuditBackendLabels[serviceLabel] = &audit.BackendLabels{Labels: labels}
}

// GetServiceRateLimiter is used to get rate limiter
func (s *Server) GetServiceRateLimiter() *ratelimit.Limiter {
	return s.serviceRateLimiter
}

// IsInRateLimitAllowList returns whethis given service label is in allow lost
func (s *Server) IsInRateLimitAllowList(serviceLabel string) bool {
	return s.serviceRateLimiter.IsInAllowList(serviceLabel)
}

// UpdateServiceRateLimiter is used to update RateLimiter
func (s *Server) UpdateServiceRateLimiter(serviceLabel string, opts ...ratelimit.Option) ratelimit.UpdateStatus {
	return s.serviceRateLimiter.Update(serviceLabel, opts...)
}

// GetClusterStatus gets cluster status.
func (s *Server) GetClusterStatus() (*cluster.Status, error) {
	s.cluster.Lock()
	defer s.cluster.Unlock()
	return s.cluster.LoadClusterStatus()
}

// SetLogLevel sets log level.
func (s *Server) SetLogLevel(level string) error {
	if !isLevelLegal(level) {
		return errors.Errorf("log level %s is illegal", level)
	}
	s.cfg.Log.Level = level
	log.SetLevel(logutil.StringToZapLogLevel(level))
	log.Warn("log level changed", zap.String("level", log.GetLevel().String()))
	return nil
}

func isLevelLegal(level string) bool {
	switch strings.ToLower(level) {
	case "fatal", "error", "warn", "warning", "debug", "info":
		return true
	default:
		return false
	}
}

// GetReplicationModeConfig returns the replication mode config.
func (s *Server) GetReplicationModeConfig() *config.ReplicationModeConfig {
	return s.persistOptions.GetReplicationModeConfig().Clone()
}

// SetReplicationModeConfig sets the replication mode.
func (s *Server) SetReplicationModeConfig(cfg config.ReplicationModeConfig) error {
	if config.NormalizeReplicationMode(cfg.ReplicationMode) == "" {
		return errors.Errorf("invalid replication mode: %v", cfg.ReplicationMode)
	}

	old := s.persistOptions.GetReplicationModeConfig()
	s.persistOptions.SetReplicationModeConfig(&cfg)
	if err := s.persistOptions.Persist(s.storage); err != nil {
		s.persistOptions.SetReplicationModeConfig(old)
		log.Error("failed to update replication mode config",
			zap.Reflect("new", cfg),
			zap.Reflect("old", &old),
			errs.ZapError(err))
		return err
	}
	log.Info("replication mode config is updated", zap.Reflect("new", cfg), zap.Reflect("old", old))

	cluster := s.GetRaftCluster()
	if cluster != nil {
		err := cluster.GetReplicationMode().UpdateConfig(cfg)
		if err != nil {
			log.Warn("failed to update replication mode", errs.ZapError(err))
			// revert to old config
			// NOTE: since we can't put the 2 storage mutations in a batch, it
			// is possible that memory and persistent data become different
			// (when below revert fail). They will become the same after PD is
			// restart or PD leader is changed.
			s.persistOptions.SetReplicationModeConfig(old)
			revertErr := s.persistOptions.Persist(s.storage)
			if revertErr != nil {
				log.Error("failed to revert replication mode persistent config", errs.ZapError(revertErr))
			}
		}
		return err
	}

	return nil
}

// IsServing returns whether the server is the leader if there is embedded etcd, or the primary otherwise.
func (s *Server) IsServing() bool {
	return s.member.IsLeader()
}

// AddServiceReadyCallback adds callbacks when the server becomes the leader if there is embedded etcd, or the primary otherwise.
func (s *Server) AddServiceReadyCallback(callbacks ...func(context.Context)) {
	s.leaderCallbacks = append(s.leaderCallbacks, callbacks...)
}

func (s *Server) leaderLoop() {
	defer logutil.LogPanic()
	defer s.serverLoopWg.Done()

	for {
		if s.IsClosed() {
			log.Info(fmt.Sprintf("server is closed, return %s leader loop", s.mode))
			return
		}

		leader, rev, checkAgain := s.member.CheckLeader()
		if checkAgain {
			continue
		}
		if leader != nil {
			err := s.reloadConfigFromKV()
			if err != nil {
				log.Error("reload config failed", errs.ZapError(err))
				continue
			}
			// Check the cluster dc-location after the PD leader is elected
			go s.tsoAllocatorManager.ClusterDCLocationChecker()
			syncer := s.cluster.GetRegionSyncer()
			if s.persistOptions.IsUseRegionStorage() {
				syncer.StartSyncWithLeader(leader.GetClientUrls()[0])
			}
			log.Info("start to watch pd leader", zap.Stringer("pd-leader", leader))
			// WatchLeader will keep looping and never return unless the PD leader has changed.
			s.member.WatchLeader(s.serverLoopCtx, leader, rev)
			syncer.StopSyncWithLeader()
			log.Info("pd leader has changed, try to re-campaign a pd leader")
		}

		// To make sure the etcd leader and PD leader are on the same server.
		etcdLeader := s.member.GetEtcdLeader()
		if etcdLeader != s.member.ID() {
			log.Info("skip campaigning of pd leader and check later",
				zap.String("server-name", s.Name()),
				zap.Uint64("etcd-leader-id", etcdLeader),
				zap.Uint64("member-id", s.member.ID()))
			time.Sleep(200 * time.Millisecond)
			continue
		}
		s.campaignLeader()
	}
}

func (s *Server) campaignLeader() {
	log.Info(fmt.Sprintf("start to campaign %s leader", s.mode), zap.String("campaign-leader-name", s.Name()))
	if err := s.member.CampaignLeader(s.cfg.LeaderLease); err != nil {
		if err.Error() == errs.ErrEtcdTxnConflict.Error() {
			log.Info(fmt.Sprintf("campaign %s leader meets error due to txn conflict, another PD/API server may campaign successfully", s.mode),
				zap.String("campaign-leader-name", s.Name()))
		} else {
			log.Error(fmt.Sprintf("campaign %s leader meets error due to etcd error", s.mode),
				zap.String("campaign-leader-name", s.Name()),
				errs.ZapError(err))
		}
		return
	}

	// Start keepalive the leadership and enable TSO service.
	// TSO service is strictly enabled/disabled by PD leader lease for 2 reasons:
	//   1. lease based approach is not affected by thread pause, slow runtime schedule, etc.
	//   2. load region could be slow. Based on lease we can recover TSO service faster.
	ctx, cancel := context.WithCancel(s.serverLoopCtx)
	var resetLeaderOnce sync.Once
	defer resetLeaderOnce.Do(func() {
		cancel()
		s.member.ResetLeader()
	})

	// maintain the PD leadership, after this, TSO can be service.
	s.member.KeepLeader(ctx)
	log.Info(fmt.Sprintf("campaign %s leader ok", s.mode), zap.String("campaign-leader-name", s.Name()))

	allocator, err := s.tsoAllocatorManager.GetAllocator(tso.GlobalDCLocation)
	if err != nil {
		log.Error("failed to get the global TSO allocator", errs.ZapError(err))
		return
	}
	log.Info("initializing the global TSO allocator")
	if err := allocator.Initialize(0); err != nil {
		log.Error("failed to initialize the global TSO allocator", errs.ZapError(err))
		return
	}
	defer func() {
		s.tsoAllocatorManager.ResetAllocatorGroup(tso.GlobalDCLocation)
		failpoint.Inject("updateAfterResetTSO", func() {
			if err = allocator.UpdateTSO(); err != nil {
				panic(err)
			}
		})
	}()

	if err := s.reloadConfigFromKV(); err != nil {
		log.Error("failed to reload configuration", errs.ZapError(err))
		return
	}

	if err := s.persistOptions.LoadTTLFromEtcd(s.ctx, s.client); err != nil {
		log.Error("failed to load persistOptions from etcd", errs.ZapError(err))
		return
	}

	if err := s.encryptionKeyManager.SetLeadership(s.member.GetLeadership()); err != nil {
		log.Error("failed to initialize encryption", errs.ZapError(err))
		return
	}

	log.Info("triggering the leader callback functions")
	for _, cb := range s.leaderCallbacks {
		cb(ctx)
	}

	// Try to create raft cluster.
	if err := s.createRaftCluster(); err != nil {
		log.Error("failed to create raft cluster", errs.ZapError(err))
		return
	}
	defer s.stopRaftCluster()
	if err := s.idAllocator.Rebase(); err != nil {
		log.Error("failed to sync id from etcd", errs.ZapError(err))
		return
	}
	// EnableLeader to accept the remaining service, such as GetStore, GetRegion.
	s.member.EnableLeader()
	// Check the cluster dc-location after the PD leader is elected.
	go s.tsoAllocatorManager.ClusterDCLocationChecker()
	defer resetLeaderOnce.Do(func() {
		// as soon as cancel the leadership keepalive, then other member have chance
		// to be new leader.
		cancel()
		s.member.ResetLeader()
	})

	CheckPDVersion(s.persistOptions)
	log.Info(fmt.Sprintf("%s leader is ready to serve", s.mode), zap.String("leader-name", s.Name()))

	leaderTicker := time.NewTicker(leaderTickInterval)
	defer leaderTicker.Stop()

	for {
		select {
		case <-leaderTicker.C:
			if !s.member.IsLeader() {
				log.Info("no longer a leader because lease has expired, pd leader will step down")
				return
			}
			etcdLeader := s.member.GetEtcdLeader()
			if etcdLeader != s.member.ID() {
				log.Info("etcd leader changed, resigns pd leadership", zap.String("old-pd-leader-name", s.Name()))
				return
			}
		case <-ctx.Done():
			// Server is closed and it should return nil.
			log.Info("server is closed")
			return
		}
	}
}

func (s *Server) etcdLeaderLoop() {
	defer logutil.LogPanic()
	defer s.serverLoopWg.Done()

	ctx, cancel := context.WithCancel(s.serverLoopCtx)
	defer cancel()
	for {
		select {
		case <-time.After(s.cfg.LeaderPriorityCheckInterval.Duration):
			s.member.CheckPriority(ctx)
		case <-ctx.Done():
			log.Info("server is closed, exit etcd leader loop")
			return
		}
	}
}

func (s *Server) reloadConfigFromKV() error {
	err := s.persistOptions.Reload(s.storage)
	if err != nil {
		return err
	}
	err = s.serviceMiddlewarePersistOptions.Reload(s.storage)
	if err != nil {
		return err
	}
	s.loadRateLimitConfig()
	useRegionStorage := s.persistOptions.IsUseRegionStorage()
	regionStorage := storage.TrySwitchRegionStorage(s.storage, useRegionStorage)
	if regionStorage != nil {
		if useRegionStorage {
			log.Info("server enable region storage")
		} else {
			log.Info("server disable region storage")
		}
	}
	return nil
}

func (s *Server) loadRateLimitConfig() {
	cfg := s.serviceMiddlewarePersistOptions.GetRateLimitConfig().LimiterConfig
	for key := range cfg {
		value := cfg[key]
		s.serviceRateLimiter.Update(key, ratelimit.UpdateDimensionConfig(&value))
	}
}

// ReplicateFileToMember is used to synchronize state to a member.
// Each member will write `data` to a local file named `name`.
// For security reason, data should be in JSON format.
func (s *Server) ReplicateFileToMember(ctx context.Context, member *pdpb.Member, name string, data []byte) error {
	clientUrls := member.GetClientUrls()
	if len(clientUrls) == 0 {
		log.Warn("failed to replicate file", zap.String("name", name), zap.String("member", member.GetName()))
		return errs.ErrClientURLEmpty.FastGenByArgs()
	}
	url := clientUrls[0] + filepath.Join("/pd/api/v1/admin/persist-file", name)
	req, _ := http.NewRequestWithContext(ctx, http.MethodPost, url, bytes.NewBuffer(data))
	req.Header.Set("PD-Allow-follower-handle", "true")
	res, err := s.httpClient.Do(req)
	if err != nil {
		log.Warn("failed to replicate file", zap.String("name", name), zap.String("member", member.GetName()), errs.ZapError(err))
		return errs.ErrSendRequest.Wrap(err).GenWithStackByCause()
	}
	// Since we don't read the body, we can close it immediately.
	res.Body.Close()
	if res.StatusCode != http.StatusOK {
		log.Warn("failed to replicate file", zap.String("name", name), zap.String("member", member.GetName()), zap.Int("status-code", res.StatusCode))
		return errs.ErrSendRequest.FastGenByArgs()
	}
	return nil
}

// PersistFile saves a file in DataDir.
func (s *Server) PersistFile(name string, data []byte) error {
	log.Info("persist file", zap.String("name", name), zap.Binary("data", data))
	return os.WriteFile(filepath.Join(s.GetConfig().DataDir, name), data, 0644) // #nosec
}

// SaveTTLConfig save ttl config
func (s *Server) SaveTTLConfig(data map[string]interface{}, ttl time.Duration) error {
	for k := range data {
		if !config.IsSupportedTTLConfig(k) {
			return fmt.Errorf("unsupported ttl config %s", k)
		}
	}
	for k, v := range data {
		if err := s.persistOptions.SetTTLData(s.ctx, s.client, k, fmt.Sprint(v), ttl); err != nil {
			return err
		}
	}
	return nil
}

// IsTTLConfigExist returns true if the ttl config is existed for a given config.
func (s *Server) IsTTLConfigExist(key string) bool {
	if config.IsSupportedTTLConfig(key) {
		if _, ok := s.persistOptions.GetTTLData(key); ok {
			return true
		}
	}
	return false
}

// MarkSnapshotRecovering mark pd that we're recovering
// tikv will get this state during BR EBS restore.
// we write this info into etcd for simplicity, the key only stays inside etcd temporary
// during BR EBS restore in which period the cluster is not able to serve request.
// and is deleted after BR EBS restore is done.
func (s *Server) MarkSnapshotRecovering() error {
	log.Info("mark snapshot recovering")
	markPath := endpoint.AppendToRootPath(s.rootPath, recoveringMarkPath)
	// the value doesn't matter, set to a static string
	_, err := kv.NewSlowLogTxn(s.client).
		If(clientv3.Compare(clientv3.CreateRevision(markPath), "=", 0)).
		Then(clientv3.OpPut(markPath, "on")).
		Commit()
	// if other client already marked, return success too
	return err
}

// IsSnapshotRecovering check whether recovering-mark marked
func (s *Server) IsSnapshotRecovering(ctx context.Context) (bool, error) {
	markPath := endpoint.AppendToRootPath(s.rootPath, recoveringMarkPath)
	resp, err := s.client.Get(ctx, markPath)
	if err != nil {
		return false, err
	}
	return len(resp.Kvs) > 0, nil
}

// UnmarkSnapshotRecovering unmark recovering mark
func (s *Server) UnmarkSnapshotRecovering(ctx context.Context) error {
	log.Info("unmark snapshot recovering")
	markPath := endpoint.AppendToRootPath(s.rootPath, recoveringMarkPath)
	_, err := s.client.Delete(ctx, markPath)
	// if other client already unmarked, return success too
	return err
}

// RecoverAllocID recover alloc id. set current base id to input id
func (s *Server) RecoverAllocID(ctx context.Context, id uint64) error {
	return s.idAllocator.SetBase(id)
}

// GetGlobalTS returns global tso.
func (s *Server) GetGlobalTS() (uint64, error) {
	ts, err := s.tsoAllocatorManager.GetGlobalTSO()
	if err != nil {
		return 0, err
	}
	return tsoutil.GenerateTS(ts), nil
}

// GetExternalTS returns external timestamp.
func (s *Server) GetExternalTS() uint64 {
	return s.GetRaftCluster().GetExternalTS()
}

// SetExternalTS returns external timestamp.
func (s *Server) SetExternalTS(externalTS uint64) error {
	globalTS, err := s.GetGlobalTS()
	if err != nil {
		return err
	}
	if tsoutil.CompareTimestampUint64(externalTS, globalTS) == 1 {
		desc := "the external timestamp should not be larger than global ts"
		log.Error(desc, zap.Uint64("request timestamp", externalTS), zap.Uint64("global ts", globalTS))
		return errors.New(desc)
	}
	currentExternalTS := s.GetRaftCluster().GetExternalTS()
	if tsoutil.CompareTimestampUint64(externalTS, currentExternalTS) != 1 {
		desc := "the external timestamp should be larger than now"
		log.Error(desc, zap.Uint64("request timestamp", externalTS), zap.Uint64("current external timestamp", currentExternalTS))
		return errors.New(desc)
	}
	s.GetRaftCluster().SetExternalTS(externalTS)
	return nil
}<|MERGE_RESOLUTION|>--- conflicted
+++ resolved
@@ -692,7 +692,6 @@
 	return s.mode == APIServiceMode
 }
 
-<<<<<<< HEAD
 func (s *Server) GetTSOServiceAddr() []string {
 	// TODO use watch
 	addrs, err := discovery.Discover(s.client, "tso")
@@ -738,8 +737,6 @@
 	return client
 }
 
-=======
->>>>>>> 8cd4b16f
 // GetAddr returns the server urls for clients.
 func (s *Server) GetAddr() string {
 	return s.cfg.AdvertiseClientUrls

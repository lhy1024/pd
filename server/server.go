--- conflicted
+++ resolved
@@ -103,15 +103,7 @@
 	etcdCommittedIndexGauge = etcdStateGauge.WithLabelValues("committedIndex")
 )
 
-<<<<<<< HEAD
 // Server is the pd server. It implements bs.Server
-=======
-// if server doesn't implement all methods of basicsvr.Server, this line will result in
-// clear error message "*Server does not implement basicsvr.Server (missing Method method)"
-var _ basicsvr.Server = (*Server)(nil)
-
-// Server is the pd server. It implements basicsvr.Server
->>>>>>> 2be26ff5
 // nolint
 type Server struct {
 	diagnosticspb.DiagnosticsServer

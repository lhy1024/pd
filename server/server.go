// Copyright 2016 TiKV Project Authors.
//
// Licensed under the Apache License, Version 2.0 (the "License");
// you may not use this file except in compliance with the License.
// You may obtain a copy of the License at
//
//     http://www.apache.org/licenses/LICENSE-2.0
//
// Unless required by applicable law or agreed to in writing, software
// distributed under the License is distributed on an "AS IS" BASIS,
// WITHOUT WARRANTIES OR CONDITIONS OF ANY KIND, either express or implied.
// See the License for the specific language governing permissions and
// limitations under the License.

package server

import (
	"bytes"
	"context"
	"fmt"
	"net/http"
	"os"
	"path"
	"path/filepath"
	"runtime"
	"strconv"
	"strings"
	"sync"
	"sync/atomic"
	"time"

	"github.com/coreos/go-semver/semver"
	"github.com/gogo/protobuf/proto"
	"github.com/gorilla/mux"
	"github.com/pingcap/errors"
	"github.com/pingcap/failpoint"
	"github.com/pingcap/kvproto/pkg/diagnosticspb"
	"github.com/pingcap/kvproto/pkg/keyspacepb"
	"github.com/pingcap/kvproto/pkg/metapb"
	"github.com/pingcap/kvproto/pkg/pdpb"
	"github.com/pingcap/kvproto/pkg/tsopb"
	"github.com/pingcap/log"
	"github.com/pingcap/sysutil"
	"github.com/tikv/pd/pkg/audit"
	"github.com/tikv/pd/pkg/core"
	"github.com/tikv/pd/pkg/encryption"
	"github.com/tikv/pd/pkg/errs"
	"github.com/tikv/pd/pkg/id"
	"github.com/tikv/pd/pkg/keyspace"
	ms_server "github.com/tikv/pd/pkg/mcs/meta_storage/server"
	"github.com/tikv/pd/pkg/mcs/registry"
	rm_server "github.com/tikv/pd/pkg/mcs/resource_manager/server"
	_ "github.com/tikv/pd/pkg/mcs/resource_manager/server/apis/v1" // init API group
	_ "github.com/tikv/pd/pkg/mcs/tso/server/apis/v1"              // init tso API group
	mcs "github.com/tikv/pd/pkg/mcs/utils"
	"github.com/tikv/pd/pkg/member"
	"github.com/tikv/pd/pkg/ratelimit"
	"github.com/tikv/pd/pkg/schedule"
	"github.com/tikv/pd/pkg/schedule/hbstream"
	"github.com/tikv/pd/pkg/schedule/placement"
	"github.com/tikv/pd/pkg/storage"
	"github.com/tikv/pd/pkg/storage/endpoint"
	"github.com/tikv/pd/pkg/storage/kv"
	"github.com/tikv/pd/pkg/systimemon"
	"github.com/tikv/pd/pkg/tso"
	"github.com/tikv/pd/pkg/utils/apiutil"
	"github.com/tikv/pd/pkg/utils/etcdutil"
	"github.com/tikv/pd/pkg/utils/grpcutil"
	"github.com/tikv/pd/pkg/utils/jsonutil"
	"github.com/tikv/pd/pkg/utils/logutil"
	"github.com/tikv/pd/pkg/utils/tsoutil"
	"github.com/tikv/pd/pkg/utils/typeutil"
	"github.com/tikv/pd/pkg/versioninfo"
	"github.com/tikv/pd/server/cluster"
	"github.com/tikv/pd/server/config"
	"github.com/tikv/pd/server/gc"
	syncer "github.com/tikv/pd/server/region_syncer"
	"go.etcd.io/etcd/clientv3"
	"go.etcd.io/etcd/embed"
	"go.etcd.io/etcd/pkg/types"
	"go.uber.org/zap"
	"google.golang.org/grpc"
)

const (
	serverMetricsInterval = time.Minute
	// pdRootPath for all pd servers.
	pdRootPath      = "/pd"
	pdAPIPrefix     = "/pd/"
	pdClusterIDPath = "/pd/cluster_id"
	// idAllocPath for idAllocator to save persistent window's end.
	idAllocPath  = "alloc_id"
	idAllocLabel = "idalloc"

	recoveringMarkPath = "cluster/markers/snapshot-recovering"

	// PDMode represents that server is in PD mode.
	PDMode = "PD"
	// APIServiceMode represents that server is in API service mode.
	APIServiceMode = "API service"

	// maxRetryTimesGetServicePrimary is the max retry times for getting primary addr.
	// Note: it need to be less than client.defaultPDTimeout
	maxRetryTimesGetServicePrimary = 25
	// retryIntervalGetServicePrimary is the retry interval for getting primary addr.
	retryIntervalGetServicePrimary = 100 * time.Millisecond
)

// EtcdStartTimeout the timeout of the startup etcd.
var EtcdStartTimeout = time.Minute * 5

var (
	// WithLabelValues is a heavy operation, define variable to avoid call it every time.
	etcdTermGauge           = etcdStateGauge.WithLabelValues("term")
	etcdAppliedIndexGauge   = etcdStateGauge.WithLabelValues("appliedIndex")
	etcdCommittedIndexGauge = etcdStateGauge.WithLabelValues("committedIndex")
)

// Server is the pd server. It implements bs.Server
// nolint
type Server struct {
	diagnosticspb.DiagnosticsServer

	// Server state. 0 is not running, 1 is running.
	isRunning int64

	// Server start timestamp
	startTimestamp int64

	// Configs and initial fields.
	cfg                             *config.Config
	serviceMiddlewareCfg            *config.ServiceMiddlewareConfig
	etcdCfg                         *embed.Config
	serviceMiddlewarePersistOptions *config.ServiceMiddlewarePersistOptions
	persistOptions                  *config.PersistOptions
	handler                         *Handler

	ctx              context.Context
	serverLoopCtx    context.Context
	serverLoopCancel func()
	serverLoopWg     sync.WaitGroup

	// for PD leader election.
	member *member.EmbeddedEtcdMember
	// etcd client
	client *clientv3.Client
	// http client
	httpClient *http.Client
	clusterID  uint64 // pd cluster id.
	rootPath   string

	// Server services.
	// for id allocator, we can use one allocator for
	// store, region and peer, because we just need
	// a unique ID.
	idAllocator id.Allocator
	// for encryption
	encryptionKeyManager *encryption.Manager
	// for storage operation.
	storage storage.Storage
	// safepoint manager
	gcSafePointManager *gc.SafePointManager
	// keyspace manager
	keyspaceManager *keyspace.Manager
	// keyspace group manager
	keyspaceGroupManager *keyspace.GroupManager
	// for basicCluster operation.
	basicCluster *core.BasicCluster
	// for tso.
	tsoAllocatorManager *tso.AllocatorManager
	// for raft cluster
	cluster *cluster.RaftCluster
	// For async region heartbeat.
	hbStreams *hbstream.HeartbeatStreams
	// Zap logger
	lg       *zap.Logger
	logProps *log.ZapProperties

	// Callback functions for different stages
	// startCallbacks will be called after the server is started.
	startCallbacks []func()
	// leaderCallbacks will be called after the server becomes leader.
	leaderCallbacks []func(context.Context)
	// closeCallbacks will be called before the server is closed.
	closeCallbacks []func()

	// hot region history info storage
	hotRegionStorage *storage.HotRegionStorage
	// Store as map[string]*grpc.ClientConn
	clientConns sync.Map

	tsoClientPool struct {
		sync.RWMutex
		clients map[string]tsopb.TSO_TsoClient
	}

	// tsoDispatcher is used to dispatch different TSO requests to
	// the corresponding forwarding TSO channel.
	tsoDispatcher *tsoutil.TSODispatcher
	// tsoProtoFactory is the abstract factory for creating tso
	// related data structures defined in the TSO grpc service
	tsoProtoFactory *tsoutil.TSOProtoFactory
	// pdProtoFactory is the abstract factory for creating tso
	// related data structures defined in the PD grpc service
	pdProtoFactory *tsoutil.PDProtoFactory

	serviceRateLimiter *ratelimit.Limiter
	serviceLabels      map[string][]apiutil.AccessPath
	apiServiceLabelMap map[apiutil.AccessPath]string

	serviceAuditBackendLabels map[string]*audit.BackendLabels

	auditBackends []audit.Backend

	registry          *registry.ServiceRegistry
	mode              string
	servicePrimaryMap sync.Map /* Store as map[string]string */
}

// HandlerBuilder builds a server HTTP handler.
type HandlerBuilder func(context.Context, *Server) (http.Handler, apiutil.APIServiceGroup, error)

// CreateServer creates the UNINITIALIZED pd server with given configuration.
func CreateServer(ctx context.Context, cfg *config.Config, services []string, legacyServiceBuilders ...HandlerBuilder) (*Server, error) {
	var mode string
	if len(services) == 0 {
		mode = PDMode
	} else {
		mode = APIServiceMode
	}
	log.Info(fmt.Sprintf("%s config", mode), zap.Reflect("config", cfg))
	serviceMiddlewareCfg := config.NewServiceMiddlewareConfig()

	s := &Server{
		cfg:                             cfg,
		persistOptions:                  config.NewPersistOptions(cfg),
		serviceMiddlewareCfg:            serviceMiddlewareCfg,
		serviceMiddlewarePersistOptions: config.NewServiceMiddlewarePersistOptions(serviceMiddlewareCfg),
		member:                          &member.EmbeddedEtcdMember{},
		ctx:                             ctx,
		startTimestamp:                  time.Now().Unix(),
		DiagnosticsServer:               sysutil.NewDiagnosticsServer(cfg.Log.File.Filename),
		mode:                            mode,
		tsoClientPool: struct {
			sync.RWMutex
			clients map[string]tsopb.TSO_TsoClient
		}{
			clients: make(map[string]tsopb.TSO_TsoClient),
		},
	}
	s.handler = newHandler(s)

	// create audit backend
	s.auditBackends = []audit.Backend{
		audit.NewLocalLogBackend(true),
		audit.NewPrometheusHistogramBackend(serviceAuditHistogram, false),
	}
	s.serviceRateLimiter = ratelimit.NewLimiter()
	s.serviceAuditBackendLabels = make(map[string]*audit.BackendLabels)
	s.serviceLabels = make(map[string][]apiutil.AccessPath)
	s.apiServiceLabelMap = make(map[apiutil.AccessPath]string)

	// Adjust etcd config.
	etcdCfg, err := s.cfg.GenEmbedEtcdConfig()
	if err != nil {
		return nil, err
	}
	if len(legacyServiceBuilders) != 0 {
		userHandlers, err := combineBuilderServerHTTPService(ctx, s, legacyServiceBuilders...)
		if err != nil {
			return nil, err
		}
		etcdCfg.UserHandlers = userHandlers
	}
	// New way to register services.
	s.registry = registry.NewServerServiceRegistry()
	failpoint.Inject("useGlobalRegistry", func() {
		s.registry = registry.ServerServiceRegistry
	})
	s.registry.RegisterService("MetaStorage", ms_server.NewService[*Server])
	s.registry.RegisterService("ResourceManager", rm_server.NewService[*Server])
	// Register the micro services REST path.
	s.registry.InstallAllRESTHandler(s, etcdCfg.UserHandlers)

	etcdCfg.ServiceRegister = func(gs *grpc.Server) {
		grpcServer := &GrpcServer{Server: s}
		pdpb.RegisterPDServer(gs, grpcServer)
		keyspacepb.RegisterKeyspaceServer(gs, &KeyspaceServer{GrpcServer: grpcServer})
		diagnosticspb.RegisterDiagnosticsServer(gs, s)
		// Register the micro services GRPC service.
		s.registry.InstallAllGRPCServices(s, gs)
	}

	s.etcdCfg = etcdCfg
	s.lg = cfg.Logger
	s.logProps = cfg.LogProps
	return s, nil
}

func (s *Server) startEtcd(ctx context.Context) error {
	newCtx, cancel := context.WithTimeout(ctx, EtcdStartTimeout)
	defer cancel()

	etcd, err := embed.StartEtcd(s.etcdCfg)
	if err != nil {
		return errs.ErrStartEtcd.Wrap(err).GenWithStackByCause()
	}

	// Check cluster ID
	urlMap, err := types.NewURLsMap(s.cfg.InitialCluster)
	if err != nil {
		return errs.ErrEtcdURLMap.Wrap(err).GenWithStackByCause()
	}
	tlsConfig, err := s.cfg.Security.ToTLSConfig()
	if err != nil {
		return err
	}

	if err = etcdutil.CheckClusterID(etcd.Server.Cluster().ID(), urlMap, tlsConfig); err != nil {
		return err
	}

	select {
	// Wait etcd until it is ready to use
	case <-etcd.Server.ReadyNotify():
	case <-newCtx.Done():
		return errs.ErrCancelStartEtcd.FastGenByArgs()
	}

	// start client
	s.client, s.httpClient, err = startClient(s.cfg)
	if err != nil {
		return err
	}

	// update advertise peer urls.
	etcdMembers, err := etcdutil.ListEtcdMembers(s.client)
	if err != nil {
		return err
	}
	etcdServerID := uint64(etcd.Server.ID())
	for _, m := range etcdMembers.Members {
		if etcdServerID == m.ID {
			etcdPeerURLs := strings.Join(m.PeerURLs, ",")
			if s.cfg.AdvertisePeerUrls != etcdPeerURLs {
				log.Info("update advertise peer urls", zap.String("from", s.cfg.AdvertisePeerUrls), zap.String("to", etcdPeerURLs))
				s.cfg.AdvertisePeerUrls = etcdPeerURLs
			}
		}
	}
	failpoint.Inject("memberNil", func() {
		time.Sleep(1500 * time.Millisecond)
	})
	s.member = member.NewMember(etcd, s.client, etcdServerID)
	return nil
}

func startClient(cfg *config.Config) (*clientv3.Client, *http.Client, error) {
	tlsConfig, err := cfg.Security.ToTLSConfig()
	if err != nil {
		return nil, nil, err
	}
	etcdCfg, err := cfg.GenEmbedEtcdConfig()
	if err != nil {
		return nil, nil, err
	}
	return etcdutil.CreateClients(tlsConfig, etcdCfg.ACUrls[0])
}

// AddStartCallback adds a callback in the startServer phase.
func (s *Server) AddStartCallback(callbacks ...func()) {
	s.startCallbacks = append(s.startCallbacks, callbacks...)
}

func (s *Server) startServer(ctx context.Context) error {
	var err error
	if s.clusterID, err = etcdutil.InitClusterID(s.client, pdClusterIDPath); err != nil {
		log.Error("failed to init cluster id", errs.ZapError(err))
		return err
	}
	log.Info("init cluster id", zap.Uint64("cluster-id", s.clusterID))
	// It may lose accuracy if use float64 to store uint64. So we store the cluster id in label.
	metadataGauge.WithLabelValues(fmt.Sprintf("cluster%d", s.clusterID)).Set(0)
	serverInfo.WithLabelValues(versioninfo.PDReleaseVersion, versioninfo.PDGitHash).Set(float64(time.Now().Unix()))

	s.rootPath = path.Join(pdRootPath, strconv.FormatUint(s.clusterID, 10))
	s.member.InitMemberInfo(s.cfg.AdvertiseClientUrls, s.cfg.AdvertisePeerUrls, s.Name(), s.rootPath)
	s.member.SetMemberDeployPath(s.member.ID())
	s.member.SetMemberBinaryVersion(s.member.ID(), versioninfo.PDReleaseVersion)
	s.member.SetMemberGitHash(s.member.ID(), versioninfo.PDGitHash)
	s.idAllocator = id.NewAllocator(&id.AllocatorParams{
		Client:    s.client,
		RootPath:  s.rootPath,
		AllocPath: idAllocPath,
		Label:     idAllocLabel,
		Member:    s.member.MemberValue(),
	})
	regionStorage, err := storage.NewStorageWithLevelDBBackend(ctx, filepath.Join(s.cfg.DataDir, "region-meta"), s.encryptionKeyManager)
	if err != nil {
		return err
	}
	defaultStorage := storage.NewStorageWithEtcdBackend(s.client, s.rootPath)
	s.storage = storage.NewCoreStorage(defaultStorage, regionStorage)
	s.tsoDispatcher = tsoutil.NewTSODispatcher(tsoProxyHandleDuration, tsoProxyBatchSize)
	s.tsoProtoFactory = &tsoutil.TSOProtoFactory{}
	s.pdProtoFactory = &tsoutil.PDProtoFactory{}
	if !s.IsAPIServiceMode() {
		s.tsoAllocatorManager = tso.NewAllocatorManager(s.ctx, mcs.DefaultKeySpaceGroupID, s.member, s.rootPath, s.storage, s, false)
		// When disabled the Local TSO, we should clean up the Local TSO Allocator's meta info written in etcd if it exists.
		if !s.cfg.EnableLocalTSO {
			if err = s.tsoAllocatorManager.CleanUpDCLocation(); err != nil {
				return err
			}
		}
		if zone, exist := s.cfg.Labels[config.ZoneLabel]; exist && zone != "" && s.cfg.EnableLocalTSO {
			if err = s.tsoAllocatorManager.SetLocalTSOConfig(zone); err != nil {
				return err
			}
		}
	}

	s.encryptionKeyManager, err = encryption.NewManager(s.client, &s.cfg.Security.Encryption)
	if err != nil {
		return err
	}

	s.gcSafePointManager = gc.NewSafePointManager(s.storage)
	s.basicCluster = core.NewBasicCluster()
	s.cluster = cluster.NewRaftCluster(ctx, s.clusterID, syncer.NewRegionSyncer(s), s.client, s.httpClient)
	keyspaceIDAllocator := id.NewAllocator(&id.AllocatorParams{
		Client:    s.client,
		RootPath:  s.rootPath,
		AllocPath: endpoint.KeyspaceIDAlloc(),
		Label:     keyspace.AllocLabel,
		Member:    s.member.MemberValue(),
		Step:      keyspace.AllocStep,
	})
<<<<<<< HEAD
	s.keyspaceGroupManager = keyspace.NewKeyspaceGroupManager(s.ctx, s.storage, s.client, s.clusterID)
=======
	if s.IsAPIServiceMode() {
		s.keyspaceGroupManager = keyspace.NewKeyspaceGroupManager(s.ctx, s.storage)
	}
>>>>>>> 42012387
	s.keyspaceManager = keyspace.NewKeyspaceManager(s.storage, s.cluster, keyspaceIDAllocator, &s.cfg.Keyspace, s.keyspaceGroupManager)
	s.hbStreams = hbstream.NewHeartbeatStreams(ctx, s.clusterID, s.cluster)
	// initial hot_region_storage in here.
	s.hotRegionStorage, err = storage.NewHotRegionsStorage(
		ctx, filepath.Join(s.cfg.DataDir, "hot-region"), s.encryptionKeyManager, s.handler)
	if err != nil {
		return err
	}
	// Run callbacks
	log.Info("triggering the start callback functions")
	for _, cb := range s.startCallbacks {
		cb()
	}

	// Server has started.
	atomic.StoreInt64(&s.isRunning, 1)
	serverMaxProcs.Set(float64(runtime.GOMAXPROCS(0)))
	return nil
}

// AddCloseCallback adds a callback in the Close phase.
func (s *Server) AddCloseCallback(callbacks ...func()) {
	s.closeCallbacks = append(s.closeCallbacks, callbacks...)
}

// Close closes the server.
func (s *Server) Close() {
	if !atomic.CompareAndSwapInt64(&s.isRunning, 1, 0) {
		// server is already closed
		return
	}

	log.Info("closing server")

	s.stopServerLoop()
	s.keyspaceGroupManager.Close()

	if s.client != nil {
		if err := s.client.Close(); err != nil {
			log.Error("close etcd client meet error", errs.ZapError(errs.ErrCloseEtcdClient, err))
		}
	}

	if s.httpClient != nil {
		s.httpClient.CloseIdleConnections()
	}

	if s.member.Etcd() != nil {
		s.member.Close()
	}

	if s.hbStreams != nil {
		s.hbStreams.Close()
	}
	if err := s.storage.Close(); err != nil {
		log.Error("close storage meet error", errs.ZapError(err))
	}

	if err := s.hotRegionStorage.Close(); err != nil {
		log.Error("close hot region storage meet error", errs.ZapError(err))
	}

	// Run callbacks
	log.Info("triggering the close callback functions")
	for _, cb := range s.closeCallbacks {
		cb()
	}

	log.Info("close server")
}

// IsClosed checks whether server is closed or not.
func (s *Server) IsClosed() bool {
	return atomic.LoadInt64(&s.isRunning) == 0
}

// Run runs the pd server.
func (s *Server) Run() error {
	go systimemon.StartMonitor(s.ctx, time.Now, func() {
		log.Error("system time jumps backward", errs.ZapError(errs.ErrIncorrectSystemTime))
		timeJumpBackCounter.Inc()
	})
	if err := s.startEtcd(s.ctx); err != nil {
		return err
	}
	if err := s.startServer(s.ctx); err != nil {
		return err
	}

	s.startServerLoop(s.ctx)

	return nil
}

// SetServiceAuditBackendForHTTP is used to register service audit config for HTTP.
func (s *Server) SetServiceAuditBackendForHTTP(route *mux.Route, labels ...string) {
	if len(route.GetName()) == 0 {
		return
	}
	if len(labels) > 0 {
		s.SetServiceAuditBackendLabels(route.GetName(), labels)
	}
}

// Context returns the context of server.
func (s *Server) Context() context.Context {
	return s.ctx
}

// LoopContext returns the loop context of server.
func (s *Server) LoopContext() context.Context {
	return s.serverLoopCtx
}

func (s *Server) startServerLoop(ctx context.Context) {
	s.serverLoopCtx, s.serverLoopCancel = context.WithCancel(ctx)
	s.serverLoopWg.Add(4)
	go s.leaderLoop()
	go s.etcdLeaderLoop()
	go s.serverMetricsLoop()
	go s.encryptionKeyManagerLoop()
	if s.IsAPIServiceMode() { // disable tso service in api server
		s.serverLoopWg.Add(1)
		go s.watchServicePrimaryAddrLoop(mcs.TSOServiceName)
	}
}

func (s *Server) stopServerLoop() {
	s.serverLoopCancel()
	s.serverLoopWg.Wait()
}

func (s *Server) serverMetricsLoop() {
	defer logutil.LogPanic()
	defer s.serverLoopWg.Done()

	ctx, cancel := context.WithCancel(s.serverLoopCtx)
	defer cancel()
	for {
		select {
		case <-time.After(serverMetricsInterval):
			s.collectEtcdStateMetrics()
		case <-ctx.Done():
			log.Info("server is closed, exit metrics loop")
			return
		}
	}
}

// encryptionKeyManagerLoop is used to start monitor encryption key changes.
func (s *Server) encryptionKeyManagerLoop() {
	defer logutil.LogPanic()
	defer s.serverLoopWg.Done()

	ctx, cancel := context.WithCancel(s.serverLoopCtx)
	defer cancel()
	s.encryptionKeyManager.StartBackgroundLoop(ctx)
	log.Info("server is closed, exist encryption key manager loop")
}

func (s *Server) collectEtcdStateMetrics() {
	etcdTermGauge.Set(float64(s.member.Etcd().Server.Term()))
	etcdAppliedIndexGauge.Set(float64(s.member.Etcd().Server.AppliedIndex()))
	etcdCommittedIndexGauge.Set(float64(s.member.Etcd().Server.CommittedIndex()))
}

func (s *Server) bootstrapCluster(req *pdpb.BootstrapRequest) (*pdpb.BootstrapResponse, error) {
	clusterID := s.clusterID

	log.Info("try to bootstrap raft cluster",
		zap.Uint64("cluster-id", clusterID),
		zap.String("request", fmt.Sprintf("%v", req)))

	if err := checkBootstrapRequest(clusterID, req); err != nil {
		return nil, err
	}

	clusterMeta := metapb.Cluster{
		Id:           clusterID,
		MaxPeerCount: uint32(s.persistOptions.GetMaxReplicas()),
	}

	// Set cluster meta
	clusterValue, err := clusterMeta.Marshal()
	if err != nil {
		return nil, errors.WithStack(err)
	}
	clusterRootPath := endpoint.ClusterRootPath(s.rootPath)

	var ops []clientv3.Op
	ops = append(ops, clientv3.OpPut(clusterRootPath, string(clusterValue)))

	// Set bootstrap time
	// Because we will write the cluster meta into etcd directly,
	// so we need to handle the root key path manually here.
	bootstrapKey := endpoint.AppendToRootPath(s.rootPath, endpoint.ClusterBootstrapTimeKey())
	nano := time.Now().UnixNano()

	timeData := typeutil.Uint64ToBytes(uint64(nano))
	ops = append(ops, clientv3.OpPut(bootstrapKey, string(timeData)))

	// Set store meta
	storeMeta := req.GetStore()
	storePath := endpoint.AppendToRootPath(s.rootPath, endpoint.StorePath(storeMeta.GetId()))
	storeValue, err := storeMeta.Marshal()
	if err != nil {
		return nil, errors.WithStack(err)
	}
	ops = append(ops, clientv3.OpPut(storePath, string(storeValue)))

	regionValue, err := req.GetRegion().Marshal()
	if err != nil {
		return nil, errors.WithStack(err)
	}

	// Set region meta with region id.
	regionPath := endpoint.AppendToRootPath(s.rootPath, endpoint.RegionPath(req.GetRegion().GetId()))
	ops = append(ops, clientv3.OpPut(regionPath, string(regionValue)))

	// TODO: we must figure out a better way to handle bootstrap failed, maybe intervene manually.
	bootstrapCmp := clientv3.Compare(clientv3.CreateRevision(clusterRootPath), "=", 0)
	resp, err := kv.NewSlowLogTxn(s.client).If(bootstrapCmp).Then(ops...).Commit()
	if err != nil {
		return nil, errs.ErrEtcdTxnInternal.Wrap(err).GenWithStackByCause()
	}
	if !resp.Succeeded {
		log.Warn("cluster already bootstrapped", zap.Uint64("cluster-id", clusterID))
		return nil, errs.ErrEtcdTxnConflict.FastGenByArgs()
	}

	log.Info("bootstrap cluster ok", zap.Uint64("cluster-id", clusterID))
	err = s.storage.SaveRegion(req.GetRegion())
	if err != nil {
		log.Warn("save the bootstrap region failed", errs.ZapError(err))
	}
	err = s.storage.Flush()
	if err != nil {
		log.Warn("flush the bootstrap region failed", errs.ZapError(err))
	}

	if err := s.cluster.Start(s); err != nil {
		return nil, err
	}

	if err = s.GetKeyspaceManager().Bootstrap(); err != nil {
		log.Warn("bootstrapping keyspace manager failed", errs.ZapError(err))
	}

	return &pdpb.BootstrapResponse{
		ReplicationStatus: s.cluster.GetReplicationMode().GetReplicationStatus(),
	}, nil
}

func (s *Server) createRaftCluster() error {
	if s.cluster.IsRunning() {
		return nil
	}

	return s.cluster.Start(s)
}

func (s *Server) stopRaftCluster() {
	failpoint.Inject("raftclusterIsBusy", func() {})
	s.cluster.Stop()
}

// IsAPIServiceMode return whether the server is in API service mode.
func (s *Server) IsAPIServiceMode() bool {
	return s.mode == APIServiceMode
}

// GetAddr returns the server urls for clients.
func (s *Server) GetAddr() string {
	return s.cfg.AdvertiseClientUrls
}

// GetClientScheme returns the client URL scheme
func (s *Server) GetClientScheme() string {
	if len(s.cfg.Security.CertPath) == 0 && len(s.cfg.Security.KeyPath) == 0 {
		return "http"
	}
	return "https"
}

// GetMemberInfo returns the server member information.
func (s *Server) GetMemberInfo() *pdpb.Member {
	return typeutil.DeepClone(s.member.Member(), core.MemberFactory)
}

// GetHandler returns the handler for API.
func (s *Server) GetHandler() *Handler {
	return s.handler
}

// GetEndpoints returns the etcd endpoints for outer use.
func (s *Server) GetEndpoints() []string {
	return s.client.Endpoints()
}

// GetClient returns builtin etcd client.
func (s *Server) GetClient() *clientv3.Client {
	return s.client
}

// GetHTTPClient returns builtin http client.
func (s *Server) GetHTTPClient() *http.Client {
	return s.httpClient
}

// GetLeader returns the leader of PD cluster(i.e the PD leader).
func (s *Server) GetLeader() *pdpb.Member {
	return s.member.GetLeader()
}

// GetLeaderListenUrls gets service endpoints from the leader in election group.
func (s *Server) GetLeaderListenUrls() []string {
	return s.member.GetLeaderListenUrls()
}

// GetMember returns the member of server.
func (s *Server) GetMember() *member.EmbeddedEtcdMember {
	return s.member
}

// GetStorage returns the backend storage of server.
func (s *Server) GetStorage() storage.Storage {
	return s.storage
}

// GetHistoryHotRegionStorage returns the backend storage of historyHotRegion.
func (s *Server) GetHistoryHotRegionStorage() *storage.HotRegionStorage {
	return s.hotRegionStorage
}

// SetStorage changes the storage only for test purpose.
// When we use it, we should prevent calling GetStorage, otherwise, it may cause a data race problem.
func (s *Server) SetStorage(storage storage.Storage) {
	s.storage = storage
}

// GetBasicCluster returns the basic cluster of server.
func (s *Server) GetBasicCluster() *core.BasicCluster {
	return s.basicCluster
}

// GetPersistOptions returns the schedule option.
func (s *Server) GetPersistOptions() *config.PersistOptions {
	return s.persistOptions
}

// GetServiceMiddlewarePersistOptions returns the service middleware persist option.
func (s *Server) GetServiceMiddlewarePersistOptions() *config.ServiceMiddlewarePersistOptions {
	return s.serviceMiddlewarePersistOptions
}

// GetHBStreams returns the heartbeat streams.
func (s *Server) GetHBStreams() *hbstream.HeartbeatStreams {
	return s.hbStreams
}

// GetAllocator returns the ID allocator of server.
func (s *Server) GetAllocator() id.Allocator {
	return s.idAllocator
}

// GetTSOAllocatorManager returns the manager of TSO Allocator.
func (s *Server) GetTSOAllocatorManager() *tso.AllocatorManager {
	return s.tsoAllocatorManager
}

// GetKeyspaceManager returns the keyspace manager of server.
func (s *Server) GetKeyspaceManager() *keyspace.Manager {
	return s.keyspaceManager
}

// GetKeyspaceGroupManager returns the keyspace group manager of server.
func (s *Server) GetKeyspaceGroupManager() *keyspace.GroupManager {
	return s.keyspaceGroupManager
}

// Name returns the unique etcd Name for this server in etcd cluster.
func (s *Server) Name() string {
	return s.cfg.Name
}

// ClusterID returns the cluster ID of this server.
func (s *Server) ClusterID() uint64 {
	return s.clusterID
}

// StartTimestamp returns the start timestamp of this server
func (s *Server) StartTimestamp() int64 {
	return s.startTimestamp
}

// GetMembers returns PD server list.
func (s *Server) GetMembers() ([]*pdpb.Member, error) {
	if s.IsClosed() {
		return nil, errs.ErrServerNotStarted.FastGenByArgs()
	}
	return cluster.GetMembers(s.GetClient())
}

// GetServiceMiddlewareConfig gets the service middleware config information.
func (s *Server) GetServiceMiddlewareConfig() *config.ServiceMiddlewareConfig {
	cfg := s.serviceMiddlewareCfg.Clone()
	cfg.AuditConfig = *s.serviceMiddlewarePersistOptions.GetAuditConfig().Clone()
	cfg.RateLimitConfig = *s.serviceMiddlewarePersistOptions.GetRateLimitConfig().Clone()
	return cfg
}

// SetEnableLocalTSO sets enable-local-tso flag of Server. This function only for test.
func (s *Server) SetEnableLocalTSO(enableLocalTSO bool) {
	s.cfg.EnableLocalTSO = enableLocalTSO
}

// GetConfig gets the config information.
func (s *Server) GetConfig() *config.Config {
	cfg := s.cfg.Clone()
	cfg.Schedule = *s.persistOptions.GetScheduleConfig().Clone()
	cfg.Replication = *s.persistOptions.GetReplicationConfig().Clone()
	cfg.PDServerCfg = *s.persistOptions.GetPDServerConfig().Clone()
	cfg.ReplicationMode = *s.persistOptions.GetReplicationModeConfig()
	cfg.LabelProperty = s.persistOptions.GetLabelPropertyConfig().Clone()
	cfg.ClusterVersion = *s.persistOptions.GetClusterVersion()
	if s.storage == nil {
		return cfg
	}
	sches, configs, err := s.storage.LoadAllScheduleConfig()
	if err != nil {
		return cfg
	}
	payload := make(map[string]interface{})
	for i, sche := range sches {
		var config interface{}
		err := schedule.DecodeConfig([]byte(configs[i]), &config)
		if err != nil {
			log.Error("failed to decode scheduler config",
				zap.String("config", configs[i]),
				zap.String("scheduler", sche),
				errs.ZapError(err))
			continue
		}
		payload[sche] = config
	}
	cfg.Schedule.SchedulersPayload = payload
	return cfg
}

// GetScheduleConfig gets the balance config information.
func (s *Server) GetScheduleConfig() *config.ScheduleConfig {
	return s.persistOptions.GetScheduleConfig().Clone()
}

// SetScheduleConfig sets the balance config information.
func (s *Server) SetScheduleConfig(cfg config.ScheduleConfig) error {
	if err := cfg.Validate(); err != nil {
		return err
	}
	if err := cfg.Deprecated(); err != nil {
		return err
	}
	old := s.persistOptions.GetScheduleConfig()
	cfg.SchedulersPayload = nil
	s.persistOptions.SetScheduleConfig(&cfg)
	if err := s.persistOptions.Persist(s.storage); err != nil {
		s.persistOptions.SetScheduleConfig(old)
		log.Error("failed to update schedule config",
			zap.Reflect("new", cfg),
			zap.Reflect("old", old),
			errs.ZapError(err))
		return err
	}
	log.Info("schedule config is updated", zap.Reflect("new", cfg), zap.Reflect("old", old))
	return nil
}

// GetReplicationConfig get the replication config.
func (s *Server) GetReplicationConfig() *config.ReplicationConfig {
	return s.persistOptions.GetReplicationConfig().Clone()
}

// SetReplicationConfig sets the replication config.
func (s *Server) SetReplicationConfig(cfg config.ReplicationConfig) error {
	if err := cfg.Validate(); err != nil {
		return err
	}
	old := s.persistOptions.GetReplicationConfig()
	if cfg.EnablePlacementRules != old.EnablePlacementRules {
		raftCluster := s.GetRaftCluster()
		if raftCluster == nil {
			return errs.ErrNotBootstrapped.GenWithStackByArgs()
		}
		if cfg.EnablePlacementRules {
			// initialize rule manager.
			if err := raftCluster.GetRuleManager().Initialize(int(cfg.MaxReplicas), cfg.LocationLabels); err != nil {
				return err
			}
		} else {
			// NOTE: can be removed after placement rules feature is enabled by default.
			for _, s := range raftCluster.GetStores() {
				if !s.IsRemoved() && s.IsTiFlash() {
					return errors.New("cannot disable placement rules with TiFlash nodes")
				}
			}
		}
	}

	var rule *placement.Rule
	if cfg.EnablePlacementRules {
		// replication.MaxReplicas won't work when placement rule is enabled and not only have one default rule.
		defaultRule := s.GetRaftCluster().GetRuleManager().GetRule("pd", "default")

		CheckInDefaultRule := func() error {
			// replication config  won't work when placement rule is enabled and exceeds one default rule
			if !(defaultRule != nil &&
				len(defaultRule.StartKey) == 0 && len(defaultRule.EndKey) == 0) {
				return errors.New("cannot update MaxReplicas or LocationLabels when placement rules feature is enabled and not only default rule exists, please update rule instead")
			}
			if !(defaultRule.Count == int(old.MaxReplicas) && typeutil.StringsEqual(defaultRule.LocationLabels, []string(old.LocationLabels))) {
				return errors.New("cannot to update replication config, the default rules do not consistent with replication config, please update rule instead")
			}

			return nil
		}

		if !(cfg.MaxReplicas == old.MaxReplicas && typeutil.StringsEqual(cfg.LocationLabels, old.LocationLabels)) {
			if err := CheckInDefaultRule(); err != nil {
				return err
			}
			rule = defaultRule
		}
	}

	if rule != nil {
		rule.Count = int(cfg.MaxReplicas)
		rule.LocationLabels = cfg.LocationLabels
		if err := s.GetRaftCluster().GetRuleManager().SetRule(rule); err != nil {
			log.Error("failed to update rule count",
				errs.ZapError(err))
			return err
		}
	}

	s.persistOptions.SetReplicationConfig(&cfg)
	if err := s.persistOptions.Persist(s.storage); err != nil {
		s.persistOptions.SetReplicationConfig(old)
		if rule != nil {
			rule.Count = int(old.MaxReplicas)
			if e := s.GetRaftCluster().GetRuleManager().SetRule(rule); e != nil {
				log.Error("failed to roll back count of rule when update replication config", errs.ZapError(e))
			}
		}
		log.Error("failed to update replication config",
			zap.Reflect("new", cfg),
			zap.Reflect("old", old),
			errs.ZapError(err))
		return err
	}
	log.Info("replication config is updated", zap.Reflect("new", cfg), zap.Reflect("old", old))
	return nil
}

// GetAuditConfig gets the audit config information.
func (s *Server) GetAuditConfig() *config.AuditConfig {
	return s.serviceMiddlewarePersistOptions.GetAuditConfig().Clone()
}

// SetAuditConfig sets the audit config.
func (s *Server) SetAuditConfig(cfg config.AuditConfig) error {
	old := s.serviceMiddlewarePersistOptions.GetAuditConfig()
	s.serviceMiddlewarePersistOptions.SetAuditConfig(&cfg)
	if err := s.serviceMiddlewarePersistOptions.Persist(s.storage); err != nil {
		s.serviceMiddlewarePersistOptions.SetAuditConfig(old)
		log.Error("failed to update Audit config",
			zap.Reflect("new", cfg),
			zap.Reflect("old", old),
			errs.ZapError(err))
		return err
	}
	log.Info("audit config is updated", zap.Reflect("new", cfg), zap.Reflect("old", old))
	return nil
}

// UpdateRateLimitConfig is used to update rate-limit config which will reserve old limiter-config
func (s *Server) UpdateRateLimitConfig(key, label string, value ratelimit.DimensionConfig) error {
	cfg := s.GetServiceMiddlewareConfig()
	rateLimitCfg := make(map[string]ratelimit.DimensionConfig)
	for label, item := range cfg.LimiterConfig {
		rateLimitCfg[label] = item
	}
	rateLimitCfg[label] = value
	return s.UpdateRateLimit(&cfg.RateLimitConfig, key, &rateLimitCfg)
}

// UpdateRateLimit is used to update rate-limit config which will overwrite limiter-config
func (s *Server) UpdateRateLimit(cfg *config.RateLimitConfig, key string, value interface{}) error {
	updated, found, err := jsonutil.AddKeyValue(cfg, key, value)
	if err != nil {
		return err
	}

	if !found {
		return errors.Errorf("config item %s not found", key)
	}

	if updated {
		err = s.SetRateLimitConfig(*cfg)
	}
	return err
}

// GetRateLimitConfig gets the rate limit config information.
func (s *Server) GetRateLimitConfig() *config.RateLimitConfig {
	return s.serviceMiddlewarePersistOptions.GetRateLimitConfig().Clone()
}

// SetRateLimitConfig sets the rate limit config.
func (s *Server) SetRateLimitConfig(cfg config.RateLimitConfig) error {
	old := s.serviceMiddlewarePersistOptions.GetRateLimitConfig()
	s.serviceMiddlewarePersistOptions.SetRateLimitConfig(&cfg)
	if err := s.serviceMiddlewarePersistOptions.Persist(s.storage); err != nil {
		s.serviceMiddlewarePersistOptions.SetRateLimitConfig(old)
		log.Error("failed to update Rate Limit config",
			zap.Reflect("new", cfg),
			zap.Reflect("old", old),
			errs.ZapError(err))
		return err
	}
	log.Info("rate limit config is updated", zap.Reflect("new", cfg), zap.Reflect("old", old))
	return nil
}

// GetPDServerConfig gets the balance config information.
func (s *Server) GetPDServerConfig() *config.PDServerConfig {
	return s.persistOptions.GetPDServerConfig().Clone()
}

// SetPDServerConfig sets the server config.
func (s *Server) SetPDServerConfig(cfg config.PDServerConfig) error {
	switch cfg.DashboardAddress {
	case "auto":
	case "none":
	default:
		if !strings.HasPrefix(cfg.DashboardAddress, "http") {
			cfg.DashboardAddress = fmt.Sprintf("%s://%s", s.GetClientScheme(), cfg.DashboardAddress)
		}
		if !cluster.IsClientURL(cfg.DashboardAddress, s.client) {
			return errors.Errorf("%s is not the client url of any member", cfg.DashboardAddress)
		}
	}
	if err := cfg.Validate(); err != nil {
		return err
	}

	old := s.persistOptions.GetPDServerConfig()
	s.persistOptions.SetPDServerConfig(&cfg)
	if err := s.persistOptions.Persist(s.storage); err != nil {
		s.persistOptions.SetPDServerConfig(old)
		log.Error("failed to update PDServer config",
			zap.Reflect("new", cfg),
			zap.Reflect("old", old),
			errs.ZapError(err))
		return err
	}
	log.Info("PD server config is updated", zap.Reflect("new", cfg), zap.Reflect("old", old))
	return nil
}

// SetLabelPropertyConfig sets the label property config.
func (s *Server) SetLabelPropertyConfig(cfg config.LabelPropertyConfig) error {
	old := s.persistOptions.GetLabelPropertyConfig()
	s.persistOptions.SetLabelPropertyConfig(cfg)
	if err := s.persistOptions.Persist(s.storage); err != nil {
		s.persistOptions.SetLabelPropertyConfig(old)
		log.Error("failed to update label property config",
			zap.Reflect("new", cfg),
			zap.Reflect("old", &old),
			errs.ZapError(err))
		return err
	}
	log.Info("label property config is updated", zap.Reflect("new", cfg), zap.Reflect("old", old))
	return nil
}

// SetLabelProperty inserts a label property config.
func (s *Server) SetLabelProperty(typ, labelKey, labelValue string) error {
	s.persistOptions.SetLabelProperty(typ, labelKey, labelValue)
	err := s.persistOptions.Persist(s.storage)
	if err != nil {
		s.persistOptions.DeleteLabelProperty(typ, labelKey, labelValue)
		log.Error("failed to update label property config",
			zap.String("typ", typ),
			zap.String("label-key", labelKey),
			zap.String("label-value", labelValue),
			zap.Reflect("config", s.persistOptions.GetLabelPropertyConfig()),
			errs.ZapError(err))
		return err
	}

	log.Info("label property config is updated", zap.Reflect("config", s.persistOptions.GetLabelPropertyConfig()))
	return nil
}

// DeleteLabelProperty deletes a label property config.
func (s *Server) DeleteLabelProperty(typ, labelKey, labelValue string) error {
	s.persistOptions.DeleteLabelProperty(typ, labelKey, labelValue)
	err := s.persistOptions.Persist(s.storage)
	if err != nil {
		s.persistOptions.SetLabelProperty(typ, labelKey, labelValue)
		log.Error("failed to delete label property config",
			zap.String("typ", typ),
			zap.String("label-key", labelKey),
			zap.String("label-value", labelValue),
			zap.Reflect("config", s.persistOptions.GetLabelPropertyConfig()),
			errs.ZapError(err))
		return err
	}

	log.Info("label property config is deleted", zap.Reflect("config", s.persistOptions.GetLabelPropertyConfig()))
	return nil
}

// GetLabelProperty returns the whole label property config.
func (s *Server) GetLabelProperty() config.LabelPropertyConfig {
	return s.persistOptions.GetLabelPropertyConfig().Clone()
}

// SetClusterVersion sets the version of cluster.
func (s *Server) SetClusterVersion(v string) error {
	version, err := versioninfo.ParseVersion(v)
	if err != nil {
		return err
	}
	old := s.persistOptions.GetClusterVersion()
	s.persistOptions.SetClusterVersion(version)
	err = s.persistOptions.Persist(s.storage)
	if err != nil {
		s.persistOptions.SetClusterVersion(old)
		log.Error("failed to update cluster version",
			zap.String("old-version", old.String()),
			zap.String("new-version", v),
			errs.ZapError(err))
		return err
	}
	log.Info("cluster version is updated", zap.String("new-version", v))
	return nil
}

// GetClusterVersion returns the version of cluster.
func (s *Server) GetClusterVersion() semver.Version {
	return *s.persistOptions.GetClusterVersion()
}

// GetTLSConfig get the security config.
func (s *Server) GetTLSConfig() *grpcutil.TLSConfig {
	return &s.cfg.Security.TLSConfig
}

// GetControllerConfig gets the resource manager controller config.
func (s *Server) GetControllerConfig() *rm_server.ControllerConfig {
	return &s.cfg.Controller
}

// GetRaftCluster gets Raft cluster.
// If cluster has not been bootstrapped, return nil.
func (s *Server) GetRaftCluster() *cluster.RaftCluster {
	if s.IsClosed() || !s.cluster.IsRunning() {
		return nil
	}
	return s.cluster
}

// GetCluster gets cluster.
func (s *Server) GetCluster() *metapb.Cluster {
	return &metapb.Cluster{
		Id:           s.clusterID,
		MaxPeerCount: uint32(s.persistOptions.GetMaxReplicas()),
	}
}

// GetServerOption gets the option of the server.
func (s *Server) GetServerOption() *config.PersistOptions {
	return s.persistOptions
}

// GetMetaRegions gets meta regions from cluster.
func (s *Server) GetMetaRegions() []*metapb.Region {
	cluster := s.GetRaftCluster()
	if cluster != nil {
		return cluster.GetMetaRegions()
	}
	return nil
}

// GetRegions gets regions from cluster.
func (s *Server) GetRegions() []*core.RegionInfo {
	cluster := s.GetRaftCluster()
	if cluster != nil {
		return cluster.GetRegions()
	}
	return nil
}

// GetServiceLabels returns ApiAccessPaths by given service label
// TODO: this function will be used for updating api rate limit config
func (s *Server) GetServiceLabels(serviceLabel string) []apiutil.AccessPath {
	if apis, ok := s.serviceLabels[serviceLabel]; ok {
		return apis
	}
	return nil
}

// GetAPIAccessServiceLabel returns service label by given access path
// TODO: this function will be used for updating api rate limit config
func (s *Server) GetAPIAccessServiceLabel(accessPath apiutil.AccessPath) string {
	if servicelabel, ok := s.apiServiceLabelMap[accessPath]; ok {
		return servicelabel
	}
	accessPathNoMethod := apiutil.NewAccessPath(accessPath.Path, "")
	if servicelabel, ok := s.apiServiceLabelMap[accessPathNoMethod]; ok {
		return servicelabel
	}
	return ""
}

// AddServiceLabel is used to add the relationship between service label and api access path
// TODO: this function will be used for updating api rate limit config
func (s *Server) AddServiceLabel(serviceLabel string, accessPath apiutil.AccessPath) {
	if slice, ok := s.serviceLabels[serviceLabel]; ok {
		slice = append(slice, accessPath)
		s.serviceLabels[serviceLabel] = slice
	} else {
		slice = []apiutil.AccessPath{accessPath}
		s.serviceLabels[serviceLabel] = slice
	}

	s.apiServiceLabelMap[accessPath] = serviceLabel
}

// GetAuditBackend returns audit backends
func (s *Server) GetAuditBackend() []audit.Backend {
	return s.auditBackends
}

// GetServiceAuditBackendLabels returns audit backend labels by serviceLabel
func (s *Server) GetServiceAuditBackendLabels(serviceLabel string) *audit.BackendLabels {
	return s.serviceAuditBackendLabels[serviceLabel]
}

// SetServiceAuditBackendLabels is used to add audit backend labels for service by service label
func (s *Server) SetServiceAuditBackendLabels(serviceLabel string, labels []string) {
	s.serviceAuditBackendLabels[serviceLabel] = &audit.BackendLabels{Labels: labels}
}

// GetServiceRateLimiter is used to get rate limiter
func (s *Server) GetServiceRateLimiter() *ratelimit.Limiter {
	return s.serviceRateLimiter
}

// IsInRateLimitAllowList returns whether given service label is in allow lost
func (s *Server) IsInRateLimitAllowList(serviceLabel string) bool {
	return s.serviceRateLimiter.IsInAllowList(serviceLabel)
}

// UpdateServiceRateLimiter is used to update RateLimiter
func (s *Server) UpdateServiceRateLimiter(serviceLabel string, opts ...ratelimit.Option) ratelimit.UpdateStatus {
	return s.serviceRateLimiter.Update(serviceLabel, opts...)
}

// GetClusterStatus gets cluster status.
func (s *Server) GetClusterStatus() (*cluster.Status, error) {
	s.cluster.Lock()
	defer s.cluster.Unlock()
	return s.cluster.LoadClusterStatus()
}

// SetLogLevel sets log level.
func (s *Server) SetLogLevel(level string) error {
	if !isLevelLegal(level) {
		return errors.Errorf("log level %s is illegal", level)
	}
	s.cfg.Log.Level = level
	log.SetLevel(logutil.StringToZapLogLevel(level))
	log.Warn("log level changed", zap.String("level", log.GetLevel().String()))
	return nil
}

func isLevelLegal(level string) bool {
	switch strings.ToLower(level) {
	case "fatal", "error", "warn", "warning", "debug", "info":
		return true
	default:
		return false
	}
}

// GetReplicationModeConfig returns the replication mode config.
func (s *Server) GetReplicationModeConfig() *config.ReplicationModeConfig {
	return s.persistOptions.GetReplicationModeConfig().Clone()
}

// SetReplicationModeConfig sets the replication mode.
func (s *Server) SetReplicationModeConfig(cfg config.ReplicationModeConfig) error {
	if config.NormalizeReplicationMode(cfg.ReplicationMode) == "" {
		return errors.Errorf("invalid replication mode: %v", cfg.ReplicationMode)
	}

	old := s.persistOptions.GetReplicationModeConfig()
	s.persistOptions.SetReplicationModeConfig(&cfg)
	if err := s.persistOptions.Persist(s.storage); err != nil {
		s.persistOptions.SetReplicationModeConfig(old)
		log.Error("failed to update replication mode config",
			zap.Reflect("new", cfg),
			zap.Reflect("old", &old),
			errs.ZapError(err))
		return err
	}
	log.Info("replication mode config is updated", zap.Reflect("new", cfg), zap.Reflect("old", old))

	cluster := s.GetRaftCluster()
	if cluster != nil {
		err := cluster.GetReplicationMode().UpdateConfig(cfg)
		if err != nil {
			log.Warn("failed to update replication mode", errs.ZapError(err))
			// revert to old config
			// NOTE: since we can't put the 2 storage mutations in a batch, it
			// is possible that memory and persistent data become different
			// (when below revert fail). They will become the same after PD is
			// restart or PD leader is changed.
			s.persistOptions.SetReplicationModeConfig(old)
			revertErr := s.persistOptions.Persist(s.storage)
			if revertErr != nil {
				log.Error("failed to revert replication mode persistent config", errs.ZapError(revertErr))
			}
		}
		return err
	}

	return nil
}

// IsServing returns whether the server is the leader if there is embedded etcd, or the primary otherwise.
func (s *Server) IsServing() bool {
	return s.member.IsLeader()
}

// AddServiceReadyCallback adds callbacks when the server becomes the leader if there is embedded etcd, or the primary otherwise.
func (s *Server) AddServiceReadyCallback(callbacks ...func(context.Context)) {
	s.leaderCallbacks = append(s.leaderCallbacks, callbacks...)
}

func (s *Server) leaderLoop() {
	defer logutil.LogPanic()
	defer s.serverLoopWg.Done()

	for {
		if s.IsClosed() {
			log.Info(fmt.Sprintf("server is closed, return %s leader loop", s.mode))
			return
		}

		leader, checkAgain := s.member.CheckLeader()
		if checkAgain {
			continue
		}
		if leader != nil {
			err := s.reloadConfigFromKV()
			if err != nil {
				log.Error("reload config failed", errs.ZapError(err))
				continue
			}
			if !s.IsAPIServiceMode() {
				// Check the cluster dc-location after the PD leader is elected
				go s.tsoAllocatorManager.ClusterDCLocationChecker()
			}
			syncer := s.cluster.GetRegionSyncer()
			if s.persistOptions.IsUseRegionStorage() {
				syncer.StartSyncWithLeader(leader.GetListenUrls()[0])
			}
			log.Info("start to watch pd leader", zap.Stringer("pd-leader", leader))
			// WatchLeader will keep looping and never return unless the PD leader has changed.
			leader.Watch(s.serverLoopCtx)
			syncer.StopSyncWithLeader()
			log.Info("pd leader has changed, try to re-campaign a pd leader")
		}

		// To make sure the etcd leader and PD leader are on the same server.
		etcdLeader := s.member.GetEtcdLeader()
		if etcdLeader != s.member.ID() {
			log.Info("skip campaigning of pd leader and check later",
				zap.String("server-name", s.Name()),
				zap.Uint64("etcd-leader-id", etcdLeader),
				zap.Uint64("member-id", s.member.ID()))
			time.Sleep(200 * time.Millisecond)
			continue
		}
		s.campaignLeader()
	}
}

func (s *Server) campaignLeader() {
	log.Info(fmt.Sprintf("start to campaign %s leader", s.mode), zap.String("campaign-leader-name", s.Name()))
	if err := s.member.CampaignLeader(s.cfg.LeaderLease); err != nil {
		if err.Error() == errs.ErrEtcdTxnConflict.Error() {
			log.Info(fmt.Sprintf("campaign %s leader meets error due to txn conflict, another PD/API server may campaign successfully", s.mode),
				zap.String("campaign-leader-name", s.Name()))
		} else {
			log.Error(fmt.Sprintf("campaign %s leader meets error due to etcd error", s.mode),
				zap.String("campaign-leader-name", s.Name()),
				errs.ZapError(err))
		}
		return
	}

	// Start keepalive the leadership and enable TSO service.
	// TSO service is strictly enabled/disabled by PD leader lease for 2 reasons:
	//   1. lease based approach is not affected by thread pause, slow runtime schedule, etc.
	//   2. load region could be slow. Based on lease we can recover TSO service faster.
	ctx, cancel := context.WithCancel(s.serverLoopCtx)
	var resetLeaderOnce sync.Once
	defer resetLeaderOnce.Do(func() {
		cancel()
		s.member.ResetLeader()
	})

	// maintain the PD leadership, after this, TSO can be service.
	s.member.KeepLeader(ctx)
	log.Info(fmt.Sprintf("campaign %s leader ok", s.mode), zap.String("campaign-leader-name", s.Name()))

	if !s.IsAPIServiceMode() {
		allocator, err := s.tsoAllocatorManager.GetAllocator(tso.GlobalDCLocation)
		if err != nil {
			log.Error("failed to get the global TSO allocator", errs.ZapError(err))
			return
		}
		log.Info("initializing the global TSO allocator")
		if err := allocator.Initialize(0); err != nil {
			log.Error("failed to initialize the global TSO allocator", errs.ZapError(err))
			return
		}
		defer func() {
			s.tsoAllocatorManager.ResetAllocatorGroup(tso.GlobalDCLocation)
			failpoint.Inject("updateAfterResetTSO", func() {
				if err = allocator.UpdateTSO(); err != nil {
					panic(err)
				}
			})
		}()
	}
	if err := s.reloadConfigFromKV(); err != nil {
		log.Error("failed to reload configuration", errs.ZapError(err))
		return
	}

	if err := s.persistOptions.LoadTTLFromEtcd(s.ctx, s.client); err != nil {
		log.Error("failed to load persistOptions from etcd", errs.ZapError(err))
		return
	}

	if err := s.encryptionKeyManager.SetLeadership(s.member.GetLeadership()); err != nil {
		log.Error("failed to initialize encryption", errs.ZapError(err))
		return
	}

	log.Info("triggering the leader callback functions")
	for _, cb := range s.leaderCallbacks {
		cb(ctx)
	}

	// Try to create raft cluster.
	if err := s.createRaftCluster(); err != nil {
		log.Error("failed to create raft cluster", errs.ZapError(err))
		return
	}
	defer s.stopRaftCluster()
	if err := s.idAllocator.Rebase(); err != nil {
		log.Error("failed to sync id from etcd", errs.ZapError(err))
		return
	}
	// EnableLeader to accept the remaining service, such as GetStore, GetRegion.
	s.member.EnableLeader()
	if !s.IsAPIServiceMode() {
		// Check the cluster dc-location after the PD leader is elected.
		go s.tsoAllocatorManager.ClusterDCLocationChecker()
	}
	defer resetLeaderOnce.Do(func() {
		// as soon as cancel the leadership keepalive, then other member have chance
		// to be new leader.
		cancel()
		s.member.ResetLeader()
	})

	CheckPDVersion(s.persistOptions)
	log.Info(fmt.Sprintf("%s leader is ready to serve", s.mode), zap.String("leader-name", s.Name()))

	leaderTicker := time.NewTicker(mcs.LeaderTickInterval)
	defer leaderTicker.Stop()

	for {
		select {
		case <-leaderTicker.C:
			if !s.member.IsLeader() {
				log.Info("no longer a leader because lease has expired, pd leader will step down")
				return
			}
			etcdLeader := s.member.GetEtcdLeader()
			if etcdLeader != s.member.ID() {
				log.Info("etcd leader changed, resigns pd leadership", zap.String("old-pd-leader-name", s.Name()))
				return
			}
		case <-ctx.Done():
			// Server is closed and it should return nil.
			log.Info("server is closed")
			return
		}
	}
}

func (s *Server) etcdLeaderLoop() {
	defer logutil.LogPanic()
	defer s.serverLoopWg.Done()

	ctx, cancel := context.WithCancel(s.serverLoopCtx)
	defer cancel()
	for {
		select {
		case <-time.After(s.cfg.LeaderPriorityCheckInterval.Duration):
			s.member.CheckPriority(ctx)
		case <-ctx.Done():
			log.Info("server is closed, exit etcd leader loop")
			return
		}
	}
}

func (s *Server) reloadConfigFromKV() error {
	err := s.persistOptions.Reload(s.storage)
	if err != nil {
		return err
	}
	err = s.serviceMiddlewarePersistOptions.Reload(s.storage)
	if err != nil {
		return err
	}
	s.loadRateLimitConfig()
	useRegionStorage := s.persistOptions.IsUseRegionStorage()
	regionStorage := storage.TrySwitchRegionStorage(s.storage, useRegionStorage)
	if regionStorage != nil {
		if useRegionStorage {
			log.Info("server enable region storage")
		} else {
			log.Info("server disable region storage")
		}
	}
	return nil
}

func (s *Server) loadRateLimitConfig() {
	cfg := s.serviceMiddlewarePersistOptions.GetRateLimitConfig().LimiterConfig
	for key := range cfg {
		value := cfg[key]
		s.serviceRateLimiter.Update(key, ratelimit.UpdateDimensionConfig(&value))
	}
}

// ReplicateFileToMember is used to synchronize state to a member.
// Each member will write `data` to a local file named `name`.
// For security reason, data should be in JSON format.
func (s *Server) ReplicateFileToMember(ctx context.Context, member *pdpb.Member, name string, data []byte) error {
	clientUrls := member.GetClientUrls()
	if len(clientUrls) == 0 {
		log.Warn("failed to replicate file", zap.String("name", name), zap.String("member", member.GetName()))
		return errs.ErrClientURLEmpty.FastGenByArgs()
	}
	url := clientUrls[0] + filepath.Join("/pd/api/v1/admin/persist-file", name)
	req, _ := http.NewRequestWithContext(ctx, http.MethodPost, url, bytes.NewBuffer(data))
	req.Header.Set("PD-Allow-follower-handle", "true")
	res, err := s.httpClient.Do(req)
	if err != nil {
		log.Warn("failed to replicate file", zap.String("name", name), zap.String("member", member.GetName()), errs.ZapError(err))
		return errs.ErrSendRequest.Wrap(err).GenWithStackByCause()
	}
	// Since we don't read the body, we can close it immediately.
	res.Body.Close()
	if res.StatusCode != http.StatusOK {
		log.Warn("failed to replicate file", zap.String("name", name), zap.String("member", member.GetName()), zap.Int("status-code", res.StatusCode))
		return errs.ErrSendRequest.FastGenByArgs()
	}
	return nil
}

// PersistFile saves a file in DataDir.
func (s *Server) PersistFile(name string, data []byte) error {
	log.Info("persist file", zap.String("name", name), zap.Binary("data", data))
	return os.WriteFile(filepath.Join(s.GetConfig().DataDir, name), data, 0644) // #nosec
}

// SaveTTLConfig save ttl config
func (s *Server) SaveTTLConfig(data map[string]interface{}, ttl time.Duration) error {
	for k := range data {
		if !config.IsSupportedTTLConfig(k) {
			return fmt.Errorf("unsupported ttl config %s", k)
		}
	}
	for k, v := range data {
		if err := s.persistOptions.SetTTLData(s.ctx, s.client, k, fmt.Sprint(v), ttl); err != nil {
			return err
		}
	}
	return nil
}

// IsTTLConfigExist returns true if the ttl config is existed for a given config.
func (s *Server) IsTTLConfigExist(key string) bool {
	if config.IsSupportedTTLConfig(key) {
		if _, ok := s.persistOptions.GetTTLData(key); ok {
			return true
		}
	}
	return false
}

// MarkSnapshotRecovering mark pd that we're recovering
// tikv will get this state during BR EBS restore.
// we write this info into etcd for simplicity, the key only stays inside etcd temporary
// during BR EBS restore in which period the cluster is not able to serve request.
// and is deleted after BR EBS restore is done.
func (s *Server) MarkSnapshotRecovering() error {
	log.Info("mark snapshot recovering")
	markPath := endpoint.AppendToRootPath(s.rootPath, recoveringMarkPath)
	// the value doesn't matter, set to a static string
	_, err := kv.NewSlowLogTxn(s.client).
		If(clientv3.Compare(clientv3.CreateRevision(markPath), "=", 0)).
		Then(clientv3.OpPut(markPath, "on")).
		Commit()
	// if other client already marked, return success too
	return err
}

// IsSnapshotRecovering check whether recovering-mark marked
func (s *Server) IsSnapshotRecovering(ctx context.Context) (bool, error) {
	markPath := endpoint.AppendToRootPath(s.rootPath, recoveringMarkPath)
	resp, err := s.client.Get(ctx, markPath)
	if err != nil {
		return false, err
	}
	return len(resp.Kvs) > 0, nil
}

// UnmarkSnapshotRecovering unmark recovering mark
func (s *Server) UnmarkSnapshotRecovering(ctx context.Context) error {
	log.Info("unmark snapshot recovering")
	markPath := endpoint.AppendToRootPath(s.rootPath, recoveringMarkPath)
	_, err := s.client.Delete(ctx, markPath)
	// if other client already unmarked, return success too
	return err
}

// GetServicePrimaryAddr returns the primary address for a given service.
// Note: This function will only return primary address without judging if it's alive.
func (s *Server) GetServicePrimaryAddr(ctx context.Context, serviceName string) (string, bool) {
	for i := 0; i < maxRetryTimesGetServicePrimary; i++ {
		if v, ok := s.servicePrimaryMap.Load(serviceName); ok {
			return v.(string), true
		}
		select {
		case <-s.ctx.Done():
			return "", false
		case <-ctx.Done():
			return "", false
		case <-time.After(retryIntervalGetServicePrimary):
		}
	}
	return "", false
}

func (s *Server) watchServicePrimaryAddrLoop(serviceName string) {
	defer logutil.LogPanic()
	defer s.serverLoopWg.Done()
	ctx, cancel := context.WithCancel(s.serverLoopCtx)
	defer cancel()

	serviceKey := fmt.Sprintf("/ms/%d/%s/%s/%s", s.clusterID, serviceName, fmt.Sprintf("%05d", 0), "primary")
	log.Info("start to watch", zap.String("service-key", serviceKey))

	primary := &tsopb.Participant{}
	ok, rev, err := etcdutil.GetProtoMsgWithModRev(s.client, serviceKey, primary)
	if err != nil {
		log.Error("get service primary addr failed", zap.String("service-key", serviceKey), zap.Error(err))
	}
	listenUrls := primary.GetListenUrls()
	if ok && len(listenUrls) > 0 {
		// listenUrls[0] is the primary service endpoint of the keyspace group
		s.servicePrimaryMap.Store(serviceName, listenUrls[0])
	} else {
		log.Warn("service primary addr doesn't exist", zap.String("service-key", serviceKey))
	}

	watchChan := s.client.Watch(ctx, serviceKey, clientv3.WithPrefix(), clientv3.WithRev(rev))
	for {
		select {
		case <-ctx.Done():
			log.Info("server is closed, exist watch service primary addr loop", zap.String("service", serviceName))
			return
		case res := <-watchChan:
			for _, event := range res.Events {
				switch event.Type {
				case clientv3.EventTypePut:
					primary.ListenUrls = nil // reset the field
					if err := proto.Unmarshal(event.Kv.Value, primary); err != nil {
						log.Error("watch service primary addr failed", zap.String("service-key", serviceKey), zap.Error(err))
					} else {
						listenUrls = primary.GetListenUrls()
						if len(listenUrls) > 0 {
							// listenUrls[0] is the primary service endpoint of the keyspace group
							s.servicePrimaryMap.Store(serviceName, listenUrls[0])
						} else {
							log.Warn("service primary addr doesn't exist", zap.String("service-key", serviceKey))
						}
					}
				case clientv3.EventTypeDelete:
					s.servicePrimaryMap.Delete(serviceName)
				}
			}
		}
	}
}

// RecoverAllocID recover alloc id. set current base id to input id
func (s *Server) RecoverAllocID(ctx context.Context, id uint64) error {
	return s.idAllocator.SetBase(id)
}

// GetExternalTS returns external timestamp.
func (s *Server) GetExternalTS() uint64 {
	return s.GetRaftCluster().GetExternalTS()
}

// SetExternalTS returns external timestamp.
func (s *Server) SetExternalTS(externalTS, globalTS uint64) error {
	if tsoutil.CompareTimestampUint64(externalTS, globalTS) == 1 {
		desc := "the external timestamp should not be larger than global ts"
		log.Error(desc, zap.Uint64("request timestamp", externalTS), zap.Uint64("global ts", globalTS))
		return errors.New(desc)
	}
	currentExternalTS := s.GetRaftCluster().GetExternalTS()
	if tsoutil.CompareTimestampUint64(externalTS, currentExternalTS) != 1 {
		desc := "the external timestamp should be larger than current external timestamp"
		log.Error(desc, zap.Uint64("request", externalTS), zap.Uint64("current", currentExternalTS))
		return errors.New(desc)
	}
	s.GetRaftCluster().SetExternalTS(externalTS)
	return nil
}

// IsLocalTSOEnabled returns if the local TSO is enabled.
func (s *Server) IsLocalTSOEnabled() bool {
	return s.cfg.IsLocalTSOEnabled()
}

// GetLeaderLease returns the leader lease.
func (s *Server) GetLeaderLease() int64 {
	return s.cfg.GetLeaderLease()
}

// GetTSOSaveInterval returns TSO save interval.
func (s *Server) GetTSOSaveInterval() time.Duration {
	return s.cfg.GetTSOSaveInterval()
}

// GetTSOUpdatePhysicalInterval returns TSO update physical interval.
func (s *Server) GetTSOUpdatePhysicalInterval() time.Duration {
	return s.cfg.GetTSOUpdatePhysicalInterval()
}

// GetMaxResetTSGap gets the max gap to reset the tso.
func (s *Server) GetMaxResetTSGap() time.Duration {
	return s.persistOptions.GetMaxResetTSGap()
}<|MERGE_RESOLUTION|>--- conflicted
+++ resolved
@@ -435,13 +435,9 @@
 		Member:    s.member.MemberValue(),
 		Step:      keyspace.AllocStep,
 	})
-<<<<<<< HEAD
-	s.keyspaceGroupManager = keyspace.NewKeyspaceGroupManager(s.ctx, s.storage, s.client, s.clusterID)
-=======
 	if s.IsAPIServiceMode() {
-		s.keyspaceGroupManager = keyspace.NewKeyspaceGroupManager(s.ctx, s.storage)
-	}
->>>>>>> 42012387
+		s.keyspaceGroupManager = keyspace.NewKeyspaceGroupManager(s.ctx, s.storage, s.client, s.clusterID)
+	}
 	s.keyspaceManager = keyspace.NewKeyspaceManager(s.storage, s.cluster, keyspaceIDAllocator, &s.cfg.Keyspace, s.keyspaceGroupManager)
 	s.hbStreams = hbstream.NewHeartbeatStreams(ctx, s.clusterID, s.cluster)
 	// initial hot_region_storage in here.

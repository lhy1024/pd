// Copyright 2016 TiKV Project Authors.
//
// Licensed under the Apache License, Version 2.0 (the "License");
// you may not use this file except in compliance with the License.
// You may obtain a copy of the License at
//
//     http://www.apache.org/licenses/LICENSE-2.0
//
// Unless required by applicable law or agreed to in writing, software
// distributed under the License is distributed on an "AS IS" BASIS,
// WITHOUT WARRANTIES OR CONDITIONS OF ANY KIND, either express or implied.
// See the License for the specific language governing permissions and
// limitations under the License.

package server

import (
	"bytes"
	"context"
	"fmt"
	"math/rand"
	"net/http"
	"os"
	"path"
	"path/filepath"
	"runtime"
	"strconv"
	"strings"
	"sync"
	"sync/atomic"
	"time"

	"github.com/coreos/go-semver/semver"
	"github.com/gogo/protobuf/proto"
	"github.com/gorilla/mux"
	"github.com/pingcap/errors"
	"github.com/pingcap/failpoint"
	"github.com/pingcap/kvproto/pkg/diagnosticspb"
	"github.com/pingcap/kvproto/pkg/keyspacepb"
	"github.com/pingcap/kvproto/pkg/metapb"
	"github.com/pingcap/kvproto/pkg/pdpb"
	"github.com/pingcap/log"
	"github.com/pingcap/sysutil"
	"github.com/tikv/pd/pkg/audit"
	bs "github.com/tikv/pd/pkg/basicserver"
	"github.com/tikv/pd/pkg/core"
	"github.com/tikv/pd/pkg/encryption"
	"github.com/tikv/pd/pkg/errs"
	"github.com/tikv/pd/pkg/id"
	ms_server "github.com/tikv/pd/pkg/mcs/meta_storage/server"
	"github.com/tikv/pd/pkg/mcs/registry"
	rm_server "github.com/tikv/pd/pkg/mcs/resource_manager/server"
	_ "github.com/tikv/pd/pkg/mcs/resource_manager/server/apis/v1" // init API group
	_ "github.com/tikv/pd/pkg/mcs/tso/server/apis/v1"              // init tso API group
	"github.com/tikv/pd/pkg/member"
	"github.com/tikv/pd/pkg/ratelimit"
	"github.com/tikv/pd/pkg/schedule"
	"github.com/tikv/pd/pkg/schedule/hbstream"
	"github.com/tikv/pd/pkg/schedule/placement"
	"github.com/tikv/pd/pkg/storage"
	"github.com/tikv/pd/pkg/storage/endpoint"
	"github.com/tikv/pd/pkg/storage/kv"
	"github.com/tikv/pd/pkg/systimemon"
	"github.com/tikv/pd/pkg/tso"
	"github.com/tikv/pd/pkg/utils/apiutil"
	"github.com/tikv/pd/pkg/utils/etcdutil"
	"github.com/tikv/pd/pkg/utils/grpcutil"
	"github.com/tikv/pd/pkg/utils/jsonutil"
	"github.com/tikv/pd/pkg/utils/logutil"
	"github.com/tikv/pd/pkg/utils/tsoutil"
	"github.com/tikv/pd/pkg/utils/typeutil"
	"github.com/tikv/pd/pkg/versioninfo"
	"github.com/tikv/pd/server/cluster"
	"github.com/tikv/pd/server/config"
	"github.com/tikv/pd/server/gc"
	"github.com/tikv/pd/server/keyspace"
	syncer "github.com/tikv/pd/server/region_syncer"
	"go.etcd.io/etcd/clientv3"
	"go.etcd.io/etcd/embed"
	"go.etcd.io/etcd/pkg/types"
	"go.uber.org/zap"
	"google.golang.org/grpc"
)

const (
	serverMetricsInterval = time.Minute
	leaderTickInterval    = 50 * time.Millisecond
	// pdRootPath for all pd servers.
	pdRootPath      = "/pd"
	pdAPIPrefix     = "/pd/"
	pdClusterIDPath = "/pd/cluster_id"
	// idAllocPath for idAllocator to save persistent window's end.
	idAllocPath  = "alloc_id"
	idAllocLabel = "idalloc"

	recoveringMarkPath = "cluster/markers/snapshot-recovering"

	// PDMode represents that server is in PD mode.
	PDMode = "PD"
	// APIServiceMode represents that server is in API service mode.
	APIServiceMode = "API service"

	// maxRetryTimes is the max retry times for getting primary addr.
	maxRetryTimes = 50
	// retryInterval is the interval to retry.
	retryInterval = 100 * time.Millisecond
)

// EtcdStartTimeout the timeout of the startup etcd.
var EtcdStartTimeout = time.Minute * 5

var (
	// WithLabelValues is a heavy operation, define variable to avoid call it every time.
	etcdTermGauge           = etcdStateGauge.WithLabelValues("term")
	etcdAppliedIndexGauge   = etcdStateGauge.WithLabelValues("appliedIndex")
	etcdCommittedIndexGauge = etcdStateGauge.WithLabelValues("committedIndex")
)

// Server is the pd server. It implements bs.Server
// nolint
type Server struct {
	diagnosticspb.DiagnosticsServer

	// Server state.
	isServing int64

	// Server start timestamp
	startTimestamp int64

	// Configs and initial fields.
	cfg                             *config.Config
	serviceMiddlewareCfg            *config.ServiceMiddlewareConfig
	etcdCfg                         *embed.Config
	serviceMiddlewarePersistOptions *config.ServiceMiddlewarePersistOptions
	persistOptions                  *config.PersistOptions
	handler                         *Handler

	ctx              context.Context
	serverLoopCtx    context.Context
	serverLoopCancel func()
	serverLoopWg     sync.WaitGroup

	// for PD leader election.
	member *member.EmbeddedEtcdMember
	// etcd client
	client *clientv3.Client
	// http client
	httpClient *http.Client
	clusterID  uint64 // pd cluster id.
	rootPath   string

	// Server services.
	// for id allocator, we can use one allocator for
	// store, region and peer, because we just need
	// a unique ID.
	idAllocator id.Allocator
	// for encryption
	encryptionKeyManager *encryption.Manager
	// for storage operation.
	storage storage.Storage
	// safepoint manager
	gcSafePointManager *gc.SafePointManager
	// keyspace manager
	keyspaceManager *keyspace.Manager
	// for basicCluster operation.
	basicCluster *core.BasicCluster
	// for tso.
	tsoAllocatorManager *tso.AllocatorManager
	// for raft cluster
	cluster *cluster.RaftCluster
	// For async region heartbeat.
	hbStreams *hbstream.HeartbeatStreams
	// Zap logger
	lg       *zap.Logger
	logProps *log.ZapProperties

	// Callback functions for different stages
	// startCallbacks will be called after the server is started.
	startCallbacks []func()
	// leaderCallbacks will be called after the server becomes leader.
	leaderCallbacks []func(context.Context)
	// closeCallbacks will be called before the server is closed.
	closeCallbacks []func()

	// hot region history info storage
	hotRegionStorage *storage.HotRegionStorage
	// Store as map[string]*grpc.ClientConn
	clientConns sync.Map
	// tsoDispatcher is used to dispatch different TSO requests to
	// the corresponding forwarding TSO channel.
	tsoDispatcher sync.Map /* Store as map[string]chan *tsoRequest */

	serviceRateLimiter *ratelimit.Limiter
	serviceLabels      map[string][]apiutil.AccessPath
	apiServiceLabelMap map[apiutil.AccessPath]string

	serviceAuditBackendLabels map[string]*audit.BackendLabels

	auditBackends []audit.Backend

	registry          *registry.ServiceRegistry
	mode              string
	servicePrimaryMap sync.Map /* Store as map[string]string */
}

// HandlerBuilder builds a server HTTP handler.
type HandlerBuilder func(context.Context, *Server) (http.Handler, apiutil.APIServiceGroup, error)

// CreateServer creates the UNINITIALIZED pd server with given configuration.
func CreateServer(ctx context.Context, cfg *config.Config, services []string, legacyServiceBuilders ...HandlerBuilder) (*Server, error) {
	var mode string
	if len(services) == 0 {
		mode = PDMode
	} else {
		mode = APIServiceMode
	}
	log.Info(fmt.Sprintf("%s config", mode), zap.Reflect("config", cfg))
	rand.New(rand.NewSource(time.Now().UnixNano()))
	serviceMiddlewareCfg := config.NewServiceMiddlewareConfig()

	s := &Server{
		cfg:                             cfg,
		persistOptions:                  config.NewPersistOptions(cfg),
		serviceMiddlewareCfg:            serviceMiddlewareCfg,
		serviceMiddlewarePersistOptions: config.NewServiceMiddlewarePersistOptions(serviceMiddlewareCfg),
		member:                          &member.EmbeddedEtcdMember{},
		ctx:                             ctx,
		startTimestamp:                  time.Now().Unix(),
		DiagnosticsServer:               sysutil.NewDiagnosticsServer(cfg.Log.File.Filename),
		mode:                            mode,
	}
	s.handler = newHandler(s)

	// create audit backend
	s.auditBackends = []audit.Backend{
		audit.NewLocalLogBackend(true),
		audit.NewPrometheusHistogramBackend(serviceAuditHistogram, false),
	}
	s.serviceRateLimiter = ratelimit.NewLimiter()
	s.serviceAuditBackendLabels = make(map[string]*audit.BackendLabels)
	s.serviceLabels = make(map[string][]apiutil.AccessPath)
	s.apiServiceLabelMap = make(map[apiutil.AccessPath]string)

	// Adjust etcd config.
	etcdCfg, err := s.cfg.GenEmbedEtcdConfig()
	if err != nil {
		return nil, err
	}
	if len(legacyServiceBuilders) != 0 {
		userHandlers, err := combineBuilderServerHTTPService(ctx, s, legacyServiceBuilders...)
		if err != nil {
			return nil, err
		}
		etcdCfg.UserHandlers = userHandlers
	}
	// New way to register services.
	s.registry = registry.NewServerServiceRegistry()
	failpoint.Inject("useGlobalRegistry", func() {
		s.registry = registry.ServerServiceRegistry
	})
	s.registry.RegisterService("MetaStorage", ms_server.NewService[*Server])
	s.registry.RegisterService("ResourceManager", rm_server.NewService[*Server])
	// Register the micro services REST path.
	s.registry.InstallAllRESTHandler(s, etcdCfg.UserHandlers)

	etcdCfg.ServiceRegister = func(gs *grpc.Server) {
		grpcServer := &GrpcServer{Server: s}
		pdpb.RegisterPDServer(gs, grpcServer)
		keyspacepb.RegisterKeyspaceServer(gs, &KeyspaceServer{GrpcServer: grpcServer})
		diagnosticspb.RegisterDiagnosticsServer(gs, s)
		// Register the micro services GRPC service.
		s.registry.InstallAllGRPCServices(s, gs)
	}

	s.etcdCfg = etcdCfg
	s.lg = cfg.Logger
	s.logProps = cfg.LogProps
	return s, nil
}

func (s *Server) startEtcd(ctx context.Context) error {
	newCtx, cancel := context.WithTimeout(ctx, EtcdStartTimeout)
	defer cancel()

	etcd, err := embed.StartEtcd(s.etcdCfg)
	if err != nil {
		return errs.ErrStartEtcd.Wrap(err).GenWithStackByCause()
	}

	// Check cluster ID
	urlMap, err := types.NewURLsMap(s.cfg.InitialCluster)
	if err != nil {
		return errs.ErrEtcdURLMap.Wrap(err).GenWithStackByCause()
	}
	tlsConfig, err := s.cfg.Security.ToTLSConfig()
	if err != nil {
		return err
	}

	if err = etcdutil.CheckClusterID(etcd.Server.Cluster().ID(), urlMap, tlsConfig); err != nil {
		return err
	}

	select {
	// Wait etcd until it is ready to use
	case <-etcd.Server.ReadyNotify():
	case <-newCtx.Done():
		return errs.ErrCancelStartEtcd.FastGenByArgs()
	}

	// start client
	s.client, s.httpClient, err = startClient(s.cfg)
	if err != nil {
		return err
	}

	// update advertise peer urls.
	etcdMembers, err := etcdutil.ListEtcdMembers(s.client)
	if err != nil {
		return err
	}
	etcdServerID := uint64(etcd.Server.ID())
	for _, m := range etcdMembers.Members {
		if etcdServerID == m.ID {
			etcdPeerURLs := strings.Join(m.PeerURLs, ",")
			if s.cfg.AdvertisePeerUrls != etcdPeerURLs {
				log.Info("update advertise peer urls", zap.String("from", s.cfg.AdvertisePeerUrls), zap.String("to", etcdPeerURLs))
				s.cfg.AdvertisePeerUrls = etcdPeerURLs
			}
		}
	}
	failpoint.Inject("memberNil", func() {
		time.Sleep(1500 * time.Millisecond)
	})
	s.member = member.NewMember(etcd, s.client, etcdServerID)
	return nil
}

func startClient(cfg *config.Config) (*clientv3.Client, *http.Client, error) {
	tlsConfig, err := cfg.Security.ToTLSConfig()
	if err != nil {
		return nil, nil, err
	}
	etcdCfg, err := cfg.GenEmbedEtcdConfig()
	if err != nil {
		return nil, nil, err
	}
	return etcdutil.CreateClients(tlsConfig, etcdCfg.ACUrls)
}

// AddStartCallback adds a callback in the startServer phase.
func (s *Server) AddStartCallback(callbacks ...func()) {
	s.startCallbacks = append(s.startCallbacks, callbacks...)
}

func (s *Server) startServer(ctx context.Context) error {
	var err error
	if s.clusterID, err = etcdutil.InitClusterID(s.client, pdClusterIDPath); err != nil {
		log.Error("failed to init cluster id", errs.ZapError(err))
		return err
	}
	log.Info("init cluster id", zap.Uint64("cluster-id", s.clusterID))
	// It may lose accuracy if use float64 to store uint64. So we store the cluster id in label.
	metadataGauge.WithLabelValues(fmt.Sprintf("cluster%d", s.clusterID)).Set(0)
	serverInfo.WithLabelValues(versioninfo.PDReleaseVersion, versioninfo.PDGitHash).Set(float64(time.Now().Unix()))

	s.rootPath = path.Join(pdRootPath, strconv.FormatUint(s.clusterID, 10))
	s.member.InitMemberInfo(s.cfg.AdvertiseClientUrls, s.cfg.AdvertisePeerUrls, s.Name(), s.rootPath)
	s.member.SetMemberDeployPath(s.member.ID())
	s.member.SetMemberBinaryVersion(s.member.ID(), versioninfo.PDReleaseVersion)
	s.member.SetMemberGitHash(s.member.ID(), versioninfo.PDGitHash)
	s.idAllocator = id.NewAllocator(&id.AllocatorParams{
		Client:    s.client,
		RootPath:  s.rootPath,
		AllocPath: idAllocPath,
		Label:     idAllocLabel,
		Member:    s.member.MemberValue(),
	})
	regionStorage, err := storage.NewStorageWithLevelDBBackend(ctx, filepath.Join(s.cfg.DataDir, "region-meta"), s.encryptionKeyManager)
	if err != nil {
		return err
	}
	defaultStorage := storage.NewStorageWithEtcdBackend(s.client, s.rootPath)
	s.storage = storage.NewCoreStorage(defaultStorage, regionStorage)
	if !s.IsAPIServiceMode() {
		s.tsoAllocatorManager = tso.NewAllocatorManager(
			s.member, s.rootPath, s.storage, s.cfg.IsLocalTSOEnabled(), s.cfg.GetTSOSaveInterval(), s.cfg.GetTSOUpdatePhysicalInterval(), s.cfg.GetTLSConfig(),
			func() time.Duration { return s.persistOptions.GetMaxResetTSGap() })
		// Set up the Global TSO Allocator here, it will be initialized once the PD campaigns leader successfully.
		s.tsoAllocatorManager.SetUpAllocator(ctx, tso.GlobalDCLocation, s.member.GetLeadership())
		// When disabled the Local TSO, we should clean up the Local TSO Allocator's meta info written in etcd if it exists.
		if !s.cfg.EnableLocalTSO {
			if err = s.tsoAllocatorManager.CleanUpDCLocation(); err != nil {
				return err
			}
		}
		if zone, exist := s.cfg.Labels[config.ZoneLabel]; exist && zone != "" && s.cfg.EnableLocalTSO {
			if err = s.tsoAllocatorManager.SetLocalTSOConfig(zone); err != nil {
				return err
			}
		}
	}
	s.encryptionKeyManager, err = encryption.NewManager(s.client, &s.cfg.Security.Encryption)
	if err != nil {
		return err
	}

	s.gcSafePointManager = gc.NewSafePointManager(s.storage)
	s.basicCluster = core.NewBasicCluster()
	s.cluster = cluster.NewRaftCluster(ctx, s.clusterID, syncer.NewRegionSyncer(s), s.client, s.httpClient)
	keyspaceIDAllocator := id.NewAllocator(&id.AllocatorParams{
		Client:    s.client,
		RootPath:  s.rootPath,
		AllocPath: endpoint.KeyspaceIDAlloc(),
		Label:     keyspace.AllocLabel,
		Member:    s.member.MemberValue(),
		Step:      keyspace.AllocStep,
	})
	s.keyspaceManager = keyspace.NewKeyspaceManager(s.storage, s.cluster, keyspaceIDAllocator, s.cfg.Keyspace)
	s.hbStreams = hbstream.NewHeartbeatStreams(ctx, s.clusterID, s.cluster)
	// initial hot_region_storage in here.
	s.hotRegionStorage, err = storage.NewHotRegionsStorage(
		ctx, filepath.Join(s.cfg.DataDir, "hot-region"), s.encryptionKeyManager, s.handler)
	if err != nil {
		return err
	}
	// Run callbacks
	log.Info("triggering the start callback functions")
	for _, cb := range s.startCallbacks {
		cb()
	}

	// Server has started.
	atomic.StoreInt64(&s.isServing, 1)
	serverMaxProcs.Set(float64(runtime.GOMAXPROCS(0)))
	return nil
}

// AddCloseCallback adds a callback in the Close phase.
func (s *Server) AddCloseCallback(callbacks ...func()) {
	s.closeCallbacks = append(s.closeCallbacks, callbacks...)
}

// Close closes the server.
func (s *Server) Close() {
	if !atomic.CompareAndSwapInt64(&s.isServing, 1, 0) {
		// server is already closed
		return
	}

	log.Info("closing server")

	s.stopServerLoop()

	if s.client != nil {
		if err := s.client.Close(); err != nil {
			log.Error("close etcd client meet error", errs.ZapError(errs.ErrCloseEtcdClient, err))
		}
	}

	if s.httpClient != nil {
		s.httpClient.CloseIdleConnections()
	}

	if s.member.Etcd() != nil {
		s.member.Close()
	}

	if s.hbStreams != nil {
		s.hbStreams.Close()
	}
	if err := s.storage.Close(); err != nil {
		log.Error("close storage meet error", errs.ZapError(err))
	}

	if err := s.hotRegionStorage.Close(); err != nil {
		log.Error("close hot region storage meet error", errs.ZapError(err))
	}

	// Run callbacks
	log.Info("triggering the close callback functions")
	for _, cb := range s.closeCallbacks {
		cb()
	}

	log.Info("close server")
}

// IsClosed checks whether server is closed or not.
func (s *Server) IsClosed() bool {
	return atomic.LoadInt64(&s.isServing) == 0
}

// Run runs the pd server.
func (s *Server) Run() error {
	go systimemon.StartMonitor(s.ctx, time.Now, func() {
		log.Error("system time jumps backward", errs.ZapError(errs.ErrIncorrectSystemTime))
		timeJumpBackCounter.Inc()
	})
	if err := s.startEtcd(s.ctx); err != nil {
		return err
	}
	if err := s.startServer(s.ctx); err != nil {
		return err
	}

	s.startServerLoop(s.ctx)

	return nil
}

// SetServiceAuditBackendForHTTP is used to register service audit config for HTTP.
func (s *Server) SetServiceAuditBackendForHTTP(route *mux.Route, labels ...string) {
	if len(route.GetName()) == 0 {
		return
	}
	if len(labels) > 0 {
		s.SetServiceAuditBackendLabels(route.GetName(), labels)
	}
}

// Context returns the context of server.
func (s *Server) Context() context.Context {
	return s.ctx
}

// LoopContext returns the loop context of server.
func (s *Server) LoopContext() context.Context {
	return s.serverLoopCtx
}

func (s *Server) startServerLoop(ctx context.Context) {
	s.serverLoopCtx, s.serverLoopCancel = context.WithCancel(ctx)
	s.serverLoopWg.Add(4)
	go s.leaderLoop()
	go s.etcdLeaderLoop()
	go s.serverMetricsLoop()
	go s.encryptionKeyManagerLoop()
<<<<<<< HEAD
	if s.IsAPIServiceMode() {
		s.serverLoopWg.Add(2)
		go s.watchServicePrimaryAddrLoop("tso")
		go s.watchServicePrimaryAddrLoop("resource_manager")
=======
	if !s.IsAPIServiceMode() {
		s.serverLoopWg.Add(1)
		go s.tsoAllocatorLoop()
>>>>>>> 16f560e5
	}
}

func (s *Server) stopServerLoop() {
	s.serverLoopCancel()
	s.serverLoopWg.Wait()
}

func (s *Server) serverMetricsLoop() {
	defer logutil.LogPanic()
	defer s.serverLoopWg.Done()

	ctx, cancel := context.WithCancel(s.serverLoopCtx)
	defer cancel()
	for {
		select {
		case <-time.After(serverMetricsInterval):
			s.collectEtcdStateMetrics()
		case <-ctx.Done():
			log.Info("server is closed, exit metrics loop")
			return
		}
	}
}

// tsoAllocatorLoop is used to run the TSO Allocator updating daemon.
func (s *Server) tsoAllocatorLoop() {
	defer logutil.LogPanic()
	defer s.serverLoopWg.Done()

	ctx, cancel := context.WithCancel(s.serverLoopCtx)
	defer cancel()
	s.tsoAllocatorManager.AllocatorDaemon(ctx)
	log.Info("server is closed, exit allocator loop")
}

// encryptionKeyManagerLoop is used to start monitor encryption key changes.
func (s *Server) encryptionKeyManagerLoop() {
	defer logutil.LogPanic()
	defer s.serverLoopWg.Done()

	ctx, cancel := context.WithCancel(s.serverLoopCtx)
	defer cancel()
	s.encryptionKeyManager.StartBackgroundLoop(ctx)
	log.Info("server is closed, exist encryption key manager loop")
}

func (s *Server) collectEtcdStateMetrics() {
	etcdTermGauge.Set(float64(s.member.Etcd().Server.Term()))
	etcdAppliedIndexGauge.Set(float64(s.member.Etcd().Server.AppliedIndex()))
	etcdCommittedIndexGauge.Set(float64(s.member.Etcd().Server.CommittedIndex()))
}

func (s *Server) bootstrapCluster(req *pdpb.BootstrapRequest) (*pdpb.BootstrapResponse, error) {
	clusterID := s.clusterID

	log.Info("try to bootstrap raft cluster",
		zap.Uint64("cluster-id", clusterID),
		zap.String("request", fmt.Sprintf("%v", req)))

	if err := checkBootstrapRequest(clusterID, req); err != nil {
		return nil, err
	}

	clusterMeta := metapb.Cluster{
		Id:           clusterID,
		MaxPeerCount: uint32(s.persistOptions.GetMaxReplicas()),
	}

	// Set cluster meta
	clusterValue, err := clusterMeta.Marshal()
	if err != nil {
		return nil, errors.WithStack(err)
	}
	clusterRootPath := endpoint.ClusterRootPath(s.rootPath)

	var ops []clientv3.Op
	ops = append(ops, clientv3.OpPut(clusterRootPath, string(clusterValue)))

	// Set bootstrap time
	// Because we will write the cluster meta into etcd directly,
	// so we need to handle the root key path manually here.
	bootstrapKey := endpoint.AppendToRootPath(s.rootPath, endpoint.ClusterBootstrapTimeKey())
	nano := time.Now().UnixNano()

	timeData := typeutil.Uint64ToBytes(uint64(nano))
	ops = append(ops, clientv3.OpPut(bootstrapKey, string(timeData)))

	// Set store meta
	storeMeta := req.GetStore()
	storePath := endpoint.AppendToRootPath(s.rootPath, endpoint.StorePath(storeMeta.GetId()))
	storeValue, err := storeMeta.Marshal()
	if err != nil {
		return nil, errors.WithStack(err)
	}
	ops = append(ops, clientv3.OpPut(storePath, string(storeValue)))

	regionValue, err := req.GetRegion().Marshal()
	if err != nil {
		return nil, errors.WithStack(err)
	}

	// Set region meta with region id.
	regionPath := endpoint.AppendToRootPath(s.rootPath, endpoint.RegionPath(req.GetRegion().GetId()))
	ops = append(ops, clientv3.OpPut(regionPath, string(regionValue)))

	// TODO: we must figure out a better way to handle bootstrap failed, maybe intervene manually.
	bootstrapCmp := clientv3.Compare(clientv3.CreateRevision(clusterRootPath), "=", 0)
	resp, err := kv.NewSlowLogTxn(s.client).If(bootstrapCmp).Then(ops...).Commit()
	if err != nil {
		return nil, errs.ErrEtcdTxnInternal.Wrap(err).GenWithStackByCause()
	}
	if !resp.Succeeded {
		log.Warn("cluster already bootstrapped", zap.Uint64("cluster-id", clusterID))
		return nil, errs.ErrEtcdTxnConflict.FastGenByArgs()
	}

	log.Info("bootstrap cluster ok", zap.Uint64("cluster-id", clusterID))
	err = s.storage.SaveRegion(req.GetRegion())
	if err != nil {
		log.Warn("save the bootstrap region failed", errs.ZapError(err))
	}
	err = s.storage.Flush()
	if err != nil {
		log.Warn("flush the bootstrap region failed", errs.ZapError(err))
	}

	if err := s.cluster.Start(s); err != nil {
		return nil, err
	}

	if err = s.GetKeyspaceManager().Bootstrap(); err != nil {
		log.Warn("bootstrap keyspace manager failed", errs.ZapError(err))
	}

	return &pdpb.BootstrapResponse{
		ReplicationStatus: s.cluster.GetReplicationMode().GetReplicationStatus(),
	}, nil
}

func (s *Server) createRaftCluster() error {
	if s.cluster.IsRunning() {
		return nil
	}

	return s.cluster.Start(s)
}

func (s *Server) stopRaftCluster() {
	failpoint.Inject("raftclusterIsBusy", func() {})
	s.cluster.Stop()
}

// IsAPIServiceMode return whether the server is in API service mode.
func (s *Server) IsAPIServiceMode() bool {
	return s.mode == APIServiceMode
}

// GetAddr returns the server urls for clients.
func (s *Server) GetAddr() string {
	return s.cfg.AdvertiseClientUrls
}

// GetClientScheme returns the client URL scheme
func (s *Server) GetClientScheme() string {
	if len(s.cfg.Security.CertPath) == 0 && len(s.cfg.Security.KeyPath) == 0 {
		return "http"
	}
	return "https"
}

// GetMemberInfo returns the server member information.
func (s *Server) GetMemberInfo() *pdpb.Member {
	return typeutil.DeepClone(s.member.Member(), core.MemberFactory)
}

// GetHandler returns the handler for API.
func (s *Server) GetHandler() *Handler {
	return s.handler
}

// GetEndpoints returns the etcd endpoints for outer use.
func (s *Server) GetEndpoints() []string {
	return s.client.Endpoints()
}

// GetClient returns builtin etcd client.
func (s *Server) GetClient() *clientv3.Client {
	return s.client
}

// GetHTTPClient returns builtin http client.
func (s *Server) GetHTTPClient() *http.Client {
	return s.httpClient
}

// GetLeader returns the leader of PD cluster(i.e the PD leader).
func (s *Server) GetLeader() *pdpb.Member {
	return s.member.GetLeader()
}

// GetPrimary returns the primary member provider of the api server.
// api service's leader is equal to the primary member.
func (s *Server) GetPrimary() bs.MemberProvider {
	return s.member.GetLeader()
}

// GetMember returns the member of server.
func (s *Server) GetMember() *member.EmbeddedEtcdMember {
	return s.member
}

// GetStorage returns the backend storage of server.
func (s *Server) GetStorage() storage.Storage {
	return s.storage
}

// GetHistoryHotRegionStorage returns the backend storage of historyHotRegion.
func (s *Server) GetHistoryHotRegionStorage() *storage.HotRegionStorage {
	return s.hotRegionStorage
}

// SetStorage changes the storage only for test purpose.
// When we use it, we should prevent calling GetStorage, otherwise, it may cause a data race problem.
func (s *Server) SetStorage(storage storage.Storage) {
	s.storage = storage
}

// GetBasicCluster returns the basic cluster of server.
func (s *Server) GetBasicCluster() *core.BasicCluster {
	return s.basicCluster
}

// GetPersistOptions returns the schedule option.
func (s *Server) GetPersistOptions() *config.PersistOptions {
	return s.persistOptions
}

// GetServiceMiddlewarePersistOptions returns the service middleware persist option.
func (s *Server) GetServiceMiddlewarePersistOptions() *config.ServiceMiddlewarePersistOptions {
	return s.serviceMiddlewarePersistOptions
}

// GetHBStreams returns the heartbeat streams.
func (s *Server) GetHBStreams() *hbstream.HeartbeatStreams {
	return s.hbStreams
}

// GetAllocator returns the ID allocator of server.
func (s *Server) GetAllocator() id.Allocator {
	return s.idAllocator
}

// GetTSOAllocatorManager returns the manager of TSO Allocator.
func (s *Server) GetTSOAllocatorManager() *tso.AllocatorManager {
	return s.tsoAllocatorManager
}

// GetKeyspaceManager returns the keyspace manager of server.
func (s *Server) GetKeyspaceManager() *keyspace.Manager {
	return s.keyspaceManager
}

// Name returns the unique etcd Name for this server in etcd cluster.
func (s *Server) Name() string {
	return s.cfg.Name
}

// ClusterID returns the cluster ID of this server.
func (s *Server) ClusterID() uint64 {
	return s.clusterID
}

// StartTimestamp returns the start timestamp of this server
func (s *Server) StartTimestamp() int64 {
	return s.startTimestamp
}

// GetMembers returns PD server list.
func (s *Server) GetMembers() ([]*pdpb.Member, error) {
	if s.IsClosed() {
		return nil, errs.ErrServerNotStarted.FastGenByArgs()
	}
	return cluster.GetMembers(s.GetClient())
}

// GetServiceMiddlewareConfig gets the service middleware config information.
func (s *Server) GetServiceMiddlewareConfig() *config.ServiceMiddlewareConfig {
	cfg := s.serviceMiddlewareCfg.Clone()
	cfg.AuditConfig = *s.serviceMiddlewarePersistOptions.GetAuditConfig().Clone()
	cfg.RateLimitConfig = *s.serviceMiddlewarePersistOptions.GetRateLimitConfig().Clone()
	return cfg
}

// SetEnableLocalTSO sets enable-local-tso flag of Server. This function only for test.
func (s *Server) SetEnableLocalTSO(enableLocalTSO bool) {
	s.cfg.EnableLocalTSO = enableLocalTSO
}

// GetConfig gets the config information.
func (s *Server) GetConfig() *config.Config {
	cfg := s.cfg.Clone()
	cfg.Schedule = *s.persistOptions.GetScheduleConfig().Clone()
	cfg.Replication = *s.persistOptions.GetReplicationConfig().Clone()
	cfg.PDServerCfg = *s.persistOptions.GetPDServerConfig().Clone()
	cfg.ReplicationMode = *s.persistOptions.GetReplicationModeConfig()
	cfg.LabelProperty = s.persistOptions.GetLabelPropertyConfig().Clone()
	cfg.ClusterVersion = *s.persistOptions.GetClusterVersion()
	if s.storage == nil {
		return cfg
	}
	sches, configs, err := s.storage.LoadAllScheduleConfig()
	if err != nil {
		return cfg
	}
	payload := make(map[string]interface{})
	for i, sche := range sches {
		var config interface{}
		err := schedule.DecodeConfig([]byte(configs[i]), &config)
		if err != nil {
			log.Error("failed to decode scheduler config",
				zap.String("config", configs[i]),
				zap.String("scheduler", sche),
				errs.ZapError(err))
			continue
		}
		payload[sche] = config
	}
	cfg.Schedule.SchedulersPayload = payload
	return cfg
}

// GetScheduleConfig gets the balance config information.
func (s *Server) GetScheduleConfig() *config.ScheduleConfig {
	return s.persistOptions.GetScheduleConfig().Clone()
}

// SetScheduleConfig sets the balance config information.
func (s *Server) SetScheduleConfig(cfg config.ScheduleConfig) error {
	if err := cfg.Validate(); err != nil {
		return err
	}
	if err := cfg.Deprecated(); err != nil {
		return err
	}
	old := s.persistOptions.GetScheduleConfig()
	cfg.SchedulersPayload = nil
	s.persistOptions.SetScheduleConfig(&cfg)
	if err := s.persistOptions.Persist(s.storage); err != nil {
		s.persistOptions.SetScheduleConfig(old)
		log.Error("failed to update schedule config",
			zap.Reflect("new", cfg),
			zap.Reflect("old", old),
			errs.ZapError(err))
		return err
	}
	log.Info("schedule config is updated", zap.Reflect("new", cfg), zap.Reflect("old", old))
	return nil
}

// GetReplicationConfig get the replication config.
func (s *Server) GetReplicationConfig() *config.ReplicationConfig {
	return s.persistOptions.GetReplicationConfig().Clone()
}

// SetReplicationConfig sets the replication config.
func (s *Server) SetReplicationConfig(cfg config.ReplicationConfig) error {
	if err := cfg.Validate(); err != nil {
		return err
	}
	old := s.persistOptions.GetReplicationConfig()
	if cfg.EnablePlacementRules != old.EnablePlacementRules {
		raftCluster := s.GetRaftCluster()
		if raftCluster == nil {
			return errs.ErrNotBootstrapped.GenWithStackByArgs()
		}
		if cfg.EnablePlacementRules {
			// initialize rule manager.
			if err := raftCluster.GetRuleManager().Initialize(int(cfg.MaxReplicas), cfg.LocationLabels); err != nil {
				return err
			}
		} else {
			// NOTE: can be removed after placement rules feature is enabled by default.
			for _, s := range raftCluster.GetStores() {
				if !s.IsRemoved() && s.IsTiFlash() {
					return errors.New("cannot disable placement rules with TiFlash nodes")
				}
			}
		}
	}

	var rule *placement.Rule
	if cfg.EnablePlacementRules {
		// replication.MaxReplicas won't work when placement rule is enabled and not only have one default rule.
		defaultRule := s.GetRaftCluster().GetRuleManager().GetRule("pd", "default")

		CheckInDefaultRule := func() error {
			// replication config  won't work when placement rule is enabled and exceeds one default rule
			if !(defaultRule != nil &&
				len(defaultRule.StartKey) == 0 && len(defaultRule.EndKey) == 0) {
				return errors.New("cannot update MaxReplicas or LocationLabels when placement rules feature is enabled and not only default rule exists, please update rule instead")
			}
			if !(defaultRule.Count == int(old.MaxReplicas) && typeutil.StringsEqual(defaultRule.LocationLabels, []string(old.LocationLabels))) {
				return errors.New("cannot to update replication config, the default rules do not consistent with replication config, please update rule instead")
			}

			return nil
		}

		if !(cfg.MaxReplicas == old.MaxReplicas && typeutil.StringsEqual(cfg.LocationLabels, old.LocationLabels)) {
			if err := CheckInDefaultRule(); err != nil {
				return err
			}
			rule = defaultRule
		}
	}

	if rule != nil {
		rule.Count = int(cfg.MaxReplicas)
		rule.LocationLabels = cfg.LocationLabels
		if err := s.GetRaftCluster().GetRuleManager().SetRule(rule); err != nil {
			log.Error("failed to update rule count",
				errs.ZapError(err))
			return err
		}
	}

	s.persistOptions.SetReplicationConfig(&cfg)
	if err := s.persistOptions.Persist(s.storage); err != nil {
		s.persistOptions.SetReplicationConfig(old)
		if rule != nil {
			rule.Count = int(old.MaxReplicas)
			if e := s.GetRaftCluster().GetRuleManager().SetRule(rule); e != nil {
				log.Error("failed to roll back count of rule when update replication config", errs.ZapError(e))
			}
		}
		log.Error("failed to update replication config",
			zap.Reflect("new", cfg),
			zap.Reflect("old", old),
			errs.ZapError(err))
		return err
	}
	log.Info("replication config is updated", zap.Reflect("new", cfg), zap.Reflect("old", old))
	return nil
}

// GetAuditConfig gets the audit config information.
func (s *Server) GetAuditConfig() *config.AuditConfig {
	return s.serviceMiddlewarePersistOptions.GetAuditConfig().Clone()
}

// SetAuditConfig sets the audit config.
func (s *Server) SetAuditConfig(cfg config.AuditConfig) error {
	old := s.serviceMiddlewarePersistOptions.GetAuditConfig()
	s.serviceMiddlewarePersistOptions.SetAuditConfig(&cfg)
	if err := s.serviceMiddlewarePersistOptions.Persist(s.storage); err != nil {
		s.serviceMiddlewarePersistOptions.SetAuditConfig(old)
		log.Error("failed to update Audit config",
			zap.Reflect("new", cfg),
			zap.Reflect("old", old),
			errs.ZapError(err))
		return err
	}
	log.Info("audit config is updated", zap.Reflect("new", cfg), zap.Reflect("old", old))
	return nil
}

// UpdateRateLimitConfig is used to update rate-limit config which will reserve old limiter-config
func (s *Server) UpdateRateLimitConfig(key, label string, value ratelimit.DimensionConfig) error {
	cfg := s.GetServiceMiddlewareConfig()
	rateLimitCfg := make(map[string]ratelimit.DimensionConfig)
	for label, item := range cfg.LimiterConfig {
		rateLimitCfg[label] = item
	}
	rateLimitCfg[label] = value
	return s.UpdateRateLimit(&cfg.RateLimitConfig, key, &rateLimitCfg)
}

// UpdateRateLimit is used to update rate-limit config which will overwrite limiter-config
func (s *Server) UpdateRateLimit(cfg *config.RateLimitConfig, key string, value interface{}) error {
	updated, found, err := jsonutil.AddKeyValue(cfg, key, value)
	if err != nil {
		return err
	}

	if !found {
		return errors.Errorf("config item %s not found", key)
	}

	if updated {
		err = s.SetRateLimitConfig(*cfg)
	}
	return err
}

// GetRateLimitConfig gets the rate limit config information.
func (s *Server) GetRateLimitConfig() *config.RateLimitConfig {
	return s.serviceMiddlewarePersistOptions.GetRateLimitConfig().Clone()
}

// SetRateLimitConfig sets the rate limit config.
func (s *Server) SetRateLimitConfig(cfg config.RateLimitConfig) error {
	old := s.serviceMiddlewarePersistOptions.GetRateLimitConfig()
	s.serviceMiddlewarePersistOptions.SetRateLimitConfig(&cfg)
	if err := s.serviceMiddlewarePersistOptions.Persist(s.storage); err != nil {
		s.serviceMiddlewarePersistOptions.SetRateLimitConfig(old)
		log.Error("failed to update Rate Limit config",
			zap.Reflect("new", cfg),
			zap.Reflect("old", old),
			errs.ZapError(err))
		return err
	}
	log.Info("rate limit config is updated", zap.Reflect("new", cfg), zap.Reflect("old", old))
	return nil
}

// GetPDServerConfig gets the balance config information.
func (s *Server) GetPDServerConfig() *config.PDServerConfig {
	return s.persistOptions.GetPDServerConfig().Clone()
}

// SetPDServerConfig sets the server config.
func (s *Server) SetPDServerConfig(cfg config.PDServerConfig) error {
	switch cfg.DashboardAddress {
	case "auto":
	case "none":
	default:
		if !strings.HasPrefix(cfg.DashboardAddress, "http") {
			cfg.DashboardAddress = fmt.Sprintf("%s://%s", s.GetClientScheme(), cfg.DashboardAddress)
		}
		if !cluster.IsClientURL(cfg.DashboardAddress, s.client) {
			return errors.Errorf("%s is not the client url of any member", cfg.DashboardAddress)
		}
	}
	if err := cfg.Validate(); err != nil {
		return err
	}

	old := s.persistOptions.GetPDServerConfig()
	s.persistOptions.SetPDServerConfig(&cfg)
	if err := s.persistOptions.Persist(s.storage); err != nil {
		s.persistOptions.SetPDServerConfig(old)
		log.Error("failed to update PDServer config",
			zap.Reflect("new", cfg),
			zap.Reflect("old", old),
			errs.ZapError(err))
		return err
	}
	log.Info("PD server config is updated", zap.Reflect("new", cfg), zap.Reflect("old", old))
	return nil
}

// SetLabelPropertyConfig sets the label property config.
func (s *Server) SetLabelPropertyConfig(cfg config.LabelPropertyConfig) error {
	old := s.persistOptions.GetLabelPropertyConfig()
	s.persistOptions.SetLabelPropertyConfig(cfg)
	if err := s.persistOptions.Persist(s.storage); err != nil {
		s.persistOptions.SetLabelPropertyConfig(old)
		log.Error("failed to update label property config",
			zap.Reflect("new", cfg),
			zap.Reflect("old", &old),
			errs.ZapError(err))
		return err
	}
	log.Info("label property config is updated", zap.Reflect("new", cfg), zap.Reflect("old", old))
	return nil
}

// SetLabelProperty inserts a label property config.
func (s *Server) SetLabelProperty(typ, labelKey, labelValue string) error {
	s.persistOptions.SetLabelProperty(typ, labelKey, labelValue)
	err := s.persistOptions.Persist(s.storage)
	if err != nil {
		s.persistOptions.DeleteLabelProperty(typ, labelKey, labelValue)
		log.Error("failed to update label property config",
			zap.String("typ", typ),
			zap.String("label-key", labelKey),
			zap.String("label-value", labelValue),
			zap.Reflect("config", s.persistOptions.GetLabelPropertyConfig()),
			errs.ZapError(err))
		return err
	}

	log.Info("label property config is updated", zap.Reflect("config", s.persistOptions.GetLabelPropertyConfig()))
	return nil
}

// DeleteLabelProperty deletes a label property config.
func (s *Server) DeleteLabelProperty(typ, labelKey, labelValue string) error {
	s.persistOptions.DeleteLabelProperty(typ, labelKey, labelValue)
	err := s.persistOptions.Persist(s.storage)
	if err != nil {
		s.persistOptions.SetLabelProperty(typ, labelKey, labelValue)
		log.Error("failed to delete label property config",
			zap.String("typ", typ),
			zap.String("label-key", labelKey),
			zap.String("label-value", labelValue),
			zap.Reflect("config", s.persistOptions.GetLabelPropertyConfig()),
			errs.ZapError(err))
		return err
	}

	log.Info("label property config is deleted", zap.Reflect("config", s.persistOptions.GetLabelPropertyConfig()))
	return nil
}

// GetLabelProperty returns the whole label property config.
func (s *Server) GetLabelProperty() config.LabelPropertyConfig {
	return s.persistOptions.GetLabelPropertyConfig().Clone()
}

// SetClusterVersion sets the version of cluster.
func (s *Server) SetClusterVersion(v string) error {
	version, err := versioninfo.ParseVersion(v)
	if err != nil {
		return err
	}
	old := s.persistOptions.GetClusterVersion()
	s.persistOptions.SetClusterVersion(version)
	err = s.persistOptions.Persist(s.storage)
	if err != nil {
		s.persistOptions.SetClusterVersion(old)
		log.Error("failed to update cluster version",
			zap.String("old-version", old.String()),
			zap.String("new-version", v),
			errs.ZapError(err))
		return err
	}
	log.Info("cluster version is updated", zap.String("new-version", v))
	return nil
}

// GetClusterVersion returns the version of cluster.
func (s *Server) GetClusterVersion() semver.Version {
	return *s.persistOptions.GetClusterVersion()
}

// GetTLSConfig get the security config.
func (s *Server) GetTLSConfig() *grpcutil.TLSConfig {
	return &s.cfg.Security.TLSConfig
}

// GetRequestUnitConfig gets the RU config.
func (s *Server) GetRequestUnitConfig() *rm_server.RequestUnitConfig {
	return &s.cfg.RequestUnit
}

// GetRaftCluster gets Raft cluster.
// If cluster has not been bootstrapped, return nil.
func (s *Server) GetRaftCluster() *cluster.RaftCluster {
	if s.IsClosed() || !s.cluster.IsRunning() {
		return nil
	}
	return s.cluster
}

// GetCluster gets cluster.
func (s *Server) GetCluster() *metapb.Cluster {
	return &metapb.Cluster{
		Id:           s.clusterID,
		MaxPeerCount: uint32(s.persistOptions.GetMaxReplicas()),
	}
}

// GetServerOption gets the option of the server.
func (s *Server) GetServerOption() *config.PersistOptions {
	return s.persistOptions
}

// GetMetaRegions gets meta regions from cluster.
func (s *Server) GetMetaRegions() []*metapb.Region {
	cluster := s.GetRaftCluster()
	if cluster != nil {
		return cluster.GetMetaRegions()
	}
	return nil
}

// GetRegions gets regions from cluster.
func (s *Server) GetRegions() []*core.RegionInfo {
	cluster := s.GetRaftCluster()
	if cluster != nil {
		return cluster.GetRegions()
	}
	return nil
}

// GetServiceLabels returns ApiAccessPaths by given service label
// TODO: this function will be used for updating api rate limit config
func (s *Server) GetServiceLabels(serviceLabel string) []apiutil.AccessPath {
	if apis, ok := s.serviceLabels[serviceLabel]; ok {
		return apis
	}
	return nil
}

// GetAPIAccessServiceLabel returns service label by given access path
// TODO: this function will be used for updating api rate limit config
func (s *Server) GetAPIAccessServiceLabel(accessPath apiutil.AccessPath) string {
	if servicelabel, ok := s.apiServiceLabelMap[accessPath]; ok {
		return servicelabel
	}
	accessPathNoMethod := apiutil.NewAccessPath(accessPath.Path, "")
	if servicelabel, ok := s.apiServiceLabelMap[accessPathNoMethod]; ok {
		return servicelabel
	}
	return ""
}

// AddServiceLabel is used to add the relationship between service label and api access path
// TODO: this function will be used for updating api rate limit config
func (s *Server) AddServiceLabel(serviceLabel string, accessPath apiutil.AccessPath) {
	if slice, ok := s.serviceLabels[serviceLabel]; ok {
		slice = append(slice, accessPath)
		s.serviceLabels[serviceLabel] = slice
	} else {
		slice = []apiutil.AccessPath{accessPath}
		s.serviceLabels[serviceLabel] = slice
	}

	s.apiServiceLabelMap[accessPath] = serviceLabel
}

// GetAuditBackend returns audit backends
func (s *Server) GetAuditBackend() []audit.Backend {
	return s.auditBackends
}

// GetServiceAuditBackendLabels returns audit backend labels by serviceLabel
func (s *Server) GetServiceAuditBackendLabels(serviceLabel string) *audit.BackendLabels {
	return s.serviceAuditBackendLabels[serviceLabel]
}

// SetServiceAuditBackendLabels is used to add audit backend labels for service by service label
func (s *Server) SetServiceAuditBackendLabels(serviceLabel string, labels []string) {
	s.serviceAuditBackendLabels[serviceLabel] = &audit.BackendLabels{Labels: labels}
}

// GetServiceRateLimiter is used to get rate limiter
func (s *Server) GetServiceRateLimiter() *ratelimit.Limiter {
	return s.serviceRateLimiter
}

// IsInRateLimitAllowList returns whethis given service label is in allow lost
func (s *Server) IsInRateLimitAllowList(serviceLabel string) bool {
	return s.serviceRateLimiter.IsInAllowList(serviceLabel)
}

// UpdateServiceRateLimiter is used to update RateLimiter
func (s *Server) UpdateServiceRateLimiter(serviceLabel string, opts ...ratelimit.Option) ratelimit.UpdateStatus {
	return s.serviceRateLimiter.Update(serviceLabel, opts...)
}

// GetClusterStatus gets cluster status.
func (s *Server) GetClusterStatus() (*cluster.Status, error) {
	s.cluster.Lock()
	defer s.cluster.Unlock()
	return s.cluster.LoadClusterStatus()
}

// SetLogLevel sets log level.
func (s *Server) SetLogLevel(level string) error {
	if !isLevelLegal(level) {
		return errors.Errorf("log level %s is illegal", level)
	}
	s.cfg.Log.Level = level
	log.SetLevel(logutil.StringToZapLogLevel(level))
	log.Warn("log level changed", zap.String("level", log.GetLevel().String()))
	return nil
}

func isLevelLegal(level string) bool {
	switch strings.ToLower(level) {
	case "fatal", "error", "warn", "warning", "debug", "info":
		return true
	default:
		return false
	}
}

// GetReplicationModeConfig returns the replication mode config.
func (s *Server) GetReplicationModeConfig() *config.ReplicationModeConfig {
	return s.persistOptions.GetReplicationModeConfig().Clone()
}

// SetReplicationModeConfig sets the replication mode.
func (s *Server) SetReplicationModeConfig(cfg config.ReplicationModeConfig) error {
	if config.NormalizeReplicationMode(cfg.ReplicationMode) == "" {
		return errors.Errorf("invalid replication mode: %v", cfg.ReplicationMode)
	}

	old := s.persistOptions.GetReplicationModeConfig()
	s.persistOptions.SetReplicationModeConfig(&cfg)
	if err := s.persistOptions.Persist(s.storage); err != nil {
		s.persistOptions.SetReplicationModeConfig(old)
		log.Error("failed to update replication mode config",
			zap.Reflect("new", cfg),
			zap.Reflect("old", &old),
			errs.ZapError(err))
		return err
	}
	log.Info("replication mode config is updated", zap.Reflect("new", cfg), zap.Reflect("old", old))

	cluster := s.GetRaftCluster()
	if cluster != nil {
		err := cluster.GetReplicationMode().UpdateConfig(cfg)
		if err != nil {
			log.Warn("failed to update replication mode", errs.ZapError(err))
			// revert to old config
			// NOTE: since we can't put the 2 storage mutations in a batch, it
			// is possible that memory and persistent data become different
			// (when below revert fail). They will become the same after PD is
			// restart or PD leader is changed.
			s.persistOptions.SetReplicationModeConfig(old)
			revertErr := s.persistOptions.Persist(s.storage)
			if revertErr != nil {
				log.Error("failed to revert replication mode persistent config", errs.ZapError(revertErr))
			}
		}
		return err
	}

	return nil
}

// IsServing returns whether the server is the leader if there is embedded etcd, or the primary otherwise.
func (s *Server) IsServing() bool {
	return s.member.IsLeader()
}

// AddServiceReadyCallback adds callbacks when the server becomes the leader if there is embedded etcd, or the primary otherwise.
func (s *Server) AddServiceReadyCallback(callbacks ...func(context.Context)) {
	s.leaderCallbacks = append(s.leaderCallbacks, callbacks...)
}

func (s *Server) leaderLoop() {
	defer logutil.LogPanic()
	defer s.serverLoopWg.Done()

	for {
		if s.IsClosed() {
			log.Info(fmt.Sprintf("server is closed, return %s leader loop", s.mode))
			return
		}

		leader, rev, checkAgain := s.member.CheckLeader()
		if checkAgain {
			continue
		}
		if leader != nil {
			err := s.reloadConfigFromKV()
			if err != nil {
				log.Error("reload config failed", errs.ZapError(err))
				continue
			}
			if !s.IsAPIServiceMode() {
				// Check the cluster dc-location after the PD leader is elected
				go s.tsoAllocatorManager.ClusterDCLocationChecker()
			}
			syncer := s.cluster.GetRegionSyncer()
			if s.persistOptions.IsUseRegionStorage() {
				syncer.StartSyncWithLeader(leader.GetClientUrls()[0])
			}
			log.Info("start to watch pd leader", zap.Stringer("pd-leader", leader))
			// WatchLeader will keep looping and never return unless the PD leader has changed.
			s.member.WatchLeader(s.serverLoopCtx, leader, rev)
			syncer.StopSyncWithLeader()
			log.Info("pd leader has changed, try to re-campaign a pd leader")
		}

		// To make sure the etcd leader and PD leader are on the same server.
		etcdLeader := s.member.GetEtcdLeader()
		if etcdLeader != s.member.ID() {
			log.Info("skip campaigning of pd leader and check later",
				zap.String("server-name", s.Name()),
				zap.Uint64("etcd-leader-id", etcdLeader),
				zap.Uint64("member-id", s.member.ID()))
			time.Sleep(200 * time.Millisecond)
			continue
		}
		s.campaignLeader()
	}
}

func (s *Server) campaignLeader() {
	log.Info(fmt.Sprintf("start to campaign %s leader", s.mode), zap.String("campaign-leader-name", s.Name()))
	if err := s.member.CampaignLeader(s.cfg.LeaderLease); err != nil {
		if err.Error() == errs.ErrEtcdTxnConflict.Error() {
			log.Info(fmt.Sprintf("campaign %s leader meets error due to txn conflict, another PD/API server may campaign successfully", s.mode),
				zap.String("campaign-leader-name", s.Name()))
		} else {
			log.Error(fmt.Sprintf("campaign %s leader meets error due to etcd error", s.mode),
				zap.String("campaign-leader-name", s.Name()),
				errs.ZapError(err))
		}
		return
	}

	// Start keepalive the leadership and enable TSO service.
	// TSO service is strictly enabled/disabled by PD leader lease for 2 reasons:
	//   1. lease based approach is not affected by thread pause, slow runtime schedule, etc.
	//   2. load region could be slow. Based on lease we can recover TSO service faster.
	ctx, cancel := context.WithCancel(s.serverLoopCtx)
	var resetLeaderOnce sync.Once
	defer resetLeaderOnce.Do(func() {
		cancel()
		s.member.ResetLeader()
	})

	// maintain the PD leadership, after this, TSO can be service.
	s.member.KeepLeader(ctx)
	log.Info(fmt.Sprintf("campaign %s leader ok", s.mode), zap.String("campaign-leader-name", s.Name()))
	if !s.IsAPIServiceMode() {
		allocator, err := s.tsoAllocatorManager.GetAllocator(tso.GlobalDCLocation)
		if err != nil {
			log.Error("failed to get the global TSO allocator", errs.ZapError(err))
			return
		}
		log.Info("initializing the global TSO allocator")
		if err := allocator.Initialize(0); err != nil {
			log.Error("failed to initialize the global TSO allocator", errs.ZapError(err))
			return
		}
		defer func() {
			s.tsoAllocatorManager.ResetAllocatorGroup(tso.GlobalDCLocation)
			failpoint.Inject("updateAfterResetTSO", func() {
				if err = allocator.UpdateTSO(); err != nil {
					panic(err)
				}
			})
		}()
	}
	if err := s.reloadConfigFromKV(); err != nil {
		log.Error("failed to reload configuration", errs.ZapError(err))
		return
	}

	if err := s.persistOptions.LoadTTLFromEtcd(s.ctx, s.client); err != nil {
		log.Error("failed to load persistOptions from etcd", errs.ZapError(err))
		return
	}

	if err := s.encryptionKeyManager.SetLeadership(s.member.GetLeadership()); err != nil {
		log.Error("failed to initialize encryption", errs.ZapError(err))
		return
	}

	log.Info("triggering the leader callback functions")
	for _, cb := range s.leaderCallbacks {
		cb(ctx)
	}

	// Try to create raft cluster.
	if err := s.createRaftCluster(); err != nil {
		log.Error("failed to create raft cluster", errs.ZapError(err))
		return
	}
	defer s.stopRaftCluster()
	if err := s.idAllocator.Rebase(); err != nil {
		log.Error("failed to sync id from etcd", errs.ZapError(err))
		return
	}
	// EnableLeader to accept the remaining service, such as GetStore, GetRegion.
	s.member.EnableLeader()
	if !s.IsAPIServiceMode() {
		// Check the cluster dc-location after the PD leader is elected.
		go s.tsoAllocatorManager.ClusterDCLocationChecker()
	}
	defer resetLeaderOnce.Do(func() {
		// as soon as cancel the leadership keepalive, then other member have chance
		// to be new leader.
		cancel()
		s.member.ResetLeader()
	})

	CheckPDVersion(s.persistOptions)
	log.Info(fmt.Sprintf("%s leader is ready to serve", s.mode), zap.String("leader-name", s.Name()))

	leaderTicker := time.NewTicker(leaderTickInterval)
	defer leaderTicker.Stop()

	for {
		select {
		case <-leaderTicker.C:
			if !s.member.IsLeader() {
				log.Info("no longer a leader because lease has expired, pd leader will step down")
				return
			}
			etcdLeader := s.member.GetEtcdLeader()
			if etcdLeader != s.member.ID() {
				log.Info("etcd leader changed, resigns pd leadership", zap.String("old-pd-leader-name", s.Name()))
				return
			}
		case <-ctx.Done():
			// Server is closed and it should return nil.
			log.Info("server is closed")
			return
		}
	}
}

func (s *Server) etcdLeaderLoop() {
	defer logutil.LogPanic()
	defer s.serverLoopWg.Done()

	ctx, cancel := context.WithCancel(s.serverLoopCtx)
	defer cancel()
	for {
		select {
		case <-time.After(s.cfg.LeaderPriorityCheckInterval.Duration):
			s.member.CheckPriority(ctx)
		case <-ctx.Done():
			log.Info("server is closed, exit etcd leader loop")
			return
		}
	}
}

func (s *Server) reloadConfigFromKV() error {
	err := s.persistOptions.Reload(s.storage)
	if err != nil {
		return err
	}
	err = s.serviceMiddlewarePersistOptions.Reload(s.storage)
	if err != nil {
		return err
	}
	s.loadRateLimitConfig()
	useRegionStorage := s.persistOptions.IsUseRegionStorage()
	regionStorage := storage.TrySwitchRegionStorage(s.storage, useRegionStorage)
	if regionStorage != nil {
		if useRegionStorage {
			log.Info("server enable region storage")
		} else {
			log.Info("server disable region storage")
		}
	}
	return nil
}

func (s *Server) loadRateLimitConfig() {
	cfg := s.serviceMiddlewarePersistOptions.GetRateLimitConfig().LimiterConfig
	for key := range cfg {
		value := cfg[key]
		s.serviceRateLimiter.Update(key, ratelimit.UpdateDimensionConfig(&value))
	}
}

// ReplicateFileToMember is used to synchronize state to a member.
// Each member will write `data` to a local file named `name`.
// For security reason, data should be in JSON format.
func (s *Server) ReplicateFileToMember(ctx context.Context, member *pdpb.Member, name string, data []byte) error {
	clientUrls := member.GetClientUrls()
	if len(clientUrls) == 0 {
		log.Warn("failed to replicate file", zap.String("name", name), zap.String("member", member.GetName()))
		return errs.ErrClientURLEmpty.FastGenByArgs()
	}
	url := clientUrls[0] + filepath.Join("/pd/api/v1/admin/persist-file", name)
	req, _ := http.NewRequestWithContext(ctx, http.MethodPost, url, bytes.NewBuffer(data))
	req.Header.Set("PD-Allow-follower-handle", "true")
	res, err := s.httpClient.Do(req)
	if err != nil {
		log.Warn("failed to replicate file", zap.String("name", name), zap.String("member", member.GetName()), errs.ZapError(err))
		return errs.ErrSendRequest.Wrap(err).GenWithStackByCause()
	}
	// Since we don't read the body, we can close it immediately.
	res.Body.Close()
	if res.StatusCode != http.StatusOK {
		log.Warn("failed to replicate file", zap.String("name", name), zap.String("member", member.GetName()), zap.Int("status-code", res.StatusCode))
		return errs.ErrSendRequest.FastGenByArgs()
	}
	return nil
}

// PersistFile saves a file in DataDir.
func (s *Server) PersistFile(name string, data []byte) error {
	log.Info("persist file", zap.String("name", name), zap.Binary("data", data))
	return os.WriteFile(filepath.Join(s.GetConfig().DataDir, name), data, 0644) // #nosec
}

// SaveTTLConfig save ttl config
func (s *Server) SaveTTLConfig(data map[string]interface{}, ttl time.Duration) error {
	for k := range data {
		if !config.IsSupportedTTLConfig(k) {
			return fmt.Errorf("unsupported ttl config %s", k)
		}
	}
	for k, v := range data {
		if err := s.persistOptions.SetTTLData(s.ctx, s.client, k, fmt.Sprint(v), ttl); err != nil {
			return err
		}
	}
	return nil
}

// IsTTLConfigExist returns true if the ttl config is existed for a given config.
func (s *Server) IsTTLConfigExist(key string) bool {
	if config.IsSupportedTTLConfig(key) {
		if _, ok := s.persistOptions.GetTTLData(key); ok {
			return true
		}
	}
	return false
}

// MarkSnapshotRecovering mark pd that we're recovering
// tikv will get this state during BR EBS restore.
// we write this info into etcd for simplicity, the key only stays inside etcd temporary
// during BR EBS restore in which period the cluster is not able to serve request.
// and is deleted after BR EBS restore is done.
func (s *Server) MarkSnapshotRecovering() error {
	log.Info("mark snapshot recovering")
	markPath := endpoint.AppendToRootPath(s.rootPath, recoveringMarkPath)
	// the value doesn't matter, set to a static string
	_, err := kv.NewSlowLogTxn(s.client).
		If(clientv3.Compare(clientv3.CreateRevision(markPath), "=", 0)).
		Then(clientv3.OpPut(markPath, "on")).
		Commit()
	// if other client already marked, return success too
	return err
}

// IsSnapshotRecovering check whether recovering-mark marked
func (s *Server) IsSnapshotRecovering(ctx context.Context) (bool, error) {
	markPath := endpoint.AppendToRootPath(s.rootPath, recoveringMarkPath)
	resp, err := s.client.Get(ctx, markPath)
	if err != nil {
		return false, err
	}
	return len(resp.Kvs) > 0, nil
}

// UnmarkSnapshotRecovering unmark recovering mark
func (s *Server) UnmarkSnapshotRecovering(ctx context.Context) error {
	log.Info("unmark snapshot recovering")
	markPath := endpoint.AppendToRootPath(s.rootPath, recoveringMarkPath)
	_, err := s.client.Delete(ctx, markPath)
	// if other client already unmarked, return success too
	return err
}

// GetServicePrimaryAddr returns the primary address for a given service.
func (s *Server) GetServicePrimaryAddr(serviceName string) (string, bool) {
	// TODO: add ping to check if the primary is alive.
	for i := 0; i < maxRetryTimes; i++ {
		if v, ok := s.servicePrimaryMap.Load(serviceName); ok {
			return v.(string), true
		}
		select {
		case <-s.ctx.Done():
			return "", false
		case <-time.After(retryInterval):
		}
	}
	return "", false
}

func (s *Server) watchServicePrimaryAddrLoop(serviceName string) {
	defer logutil.LogPanic()
	defer s.serverLoopWg.Done()
	ctx, cancel := context.WithCancel(s.serverLoopCtx)
	defer cancel()
	serviceKey := fmt.Sprintf("/ms/%d/%s/%s/%s", s.clusterID, serviceName, fmt.Sprintf("%05d", 0), "primary")
	// TODO: need to refactor after we redefine the member
	leader := &pdpb.Member{}
	ok, _, err := etcdutil.GetProtoMsgWithModRev(s.client, serviceKey, leader)
	if err != nil {
		log.Error("get service primary addr failed", zap.String("service", serviceName), zap.Error(err))
	}
	if err == nil && ok {
		s.servicePrimaryMap.Store(serviceName, leader.GetName())
	}

	watchChan := s.client.Watch(ctx, serviceKey, clientv3.WithPrefix())
	for {
		select {
		case <-ctx.Done():
			log.Info("server is closed, exist watch service primary addr loop", zap.String("service", serviceName))
			return
		case res := <-watchChan:
			for _, event := range res.Events {
				if event.Type != clientv3.EventTypePut {
					continue
				}
				if err := proto.Unmarshal(event.Kv.Value, leader); err != nil {
					log.Error("watch service primary addr failed", zap.String("service", serviceName), zap.Error(err))
				} else {
					s.servicePrimaryMap.Store(serviceName, leader.GetName())
				}
			}
		}
	}
}

// RecoverAllocID recover alloc id. set current base id to input id
func (s *Server) RecoverAllocID(ctx context.Context, id uint64) error {
	return s.idAllocator.SetBase(id)
}

// GetExternalTS returns external timestamp.
func (s *Server) GetExternalTS() uint64 {
	return s.GetRaftCluster().GetExternalTS()
}

// SetExternalTS returns external timestamp.
func (s *Server) SetExternalTS(externalTS, globalTS uint64) error {
	if tsoutil.CompareTimestampUint64(externalTS, globalTS) == 1 {
		desc := "the external timestamp should not be larger than global ts"
		log.Error(desc, zap.Uint64("request timestamp", externalTS), zap.Uint64("global ts", globalTS))
		return errors.New(desc)
	}
	currentExternalTS := s.GetRaftCluster().GetExternalTS()
	if tsoutil.CompareTimestampUint64(externalTS, currentExternalTS) != 1 {
		desc := "the external timestamp should be larger than current external timestamp"
		log.Error(desc, zap.Uint64("request", externalTS), zap.Uint64("current", currentExternalTS))
		return errors.New(desc)
	}
	s.GetRaftCluster().SetExternalTS(externalTS)
	return nil
}<|MERGE_RESOLUTION|>--- conflicted
+++ resolved
@@ -536,16 +536,13 @@
 	go s.etcdLeaderLoop()
 	go s.serverMetricsLoop()
 	go s.encryptionKeyManagerLoop()
-<<<<<<< HEAD
 	if s.IsAPIServiceMode() {
 		s.serverLoopWg.Add(2)
 		go s.watchServicePrimaryAddrLoop("tso")
 		go s.watchServicePrimaryAddrLoop("resource_manager")
-=======
-	if !s.IsAPIServiceMode() {
+	} else {
 		s.serverLoopWg.Add(1)
 		go s.tsoAllocatorLoop()
->>>>>>> 16f560e5
 	}
 }
 

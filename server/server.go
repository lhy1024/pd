--- conflicted
+++ resolved
@@ -1720,6 +1720,12 @@
 	return "", false
 }
 
+// SetServicePrimaryAddr sets the primary address directly.
+// Note: This function is only used for test.
+func (s *Server) SetServicePrimaryAddr(serviceName, addr string) {
+	s.servicePrimaryMap.Store(serviceName, addr)
+}
+
 func (s *Server) servicePrimaryKey(serviceName string) string {
 	return fmt.Sprintf("/ms/%d/%s/%s/%s", s.clusterID, serviceName, fmt.Sprintf("%05d", 0), "primary")
 }
@@ -1743,7 +1749,6 @@
 		s.servicePrimaryMap.Delete(serviceName)
 		return nil
 	}
-<<<<<<< HEAD
 	s.tsoPrimaryWatcher = etcdutil.NewLoopWatcher(
 		s.serverLoopCtx,
 		&s.serverLoopWg,
@@ -1754,22 +1759,6 @@
 		deleteFn,
 		func() error { return nil },
 	)
-=======
-	// listenUrls[0] is the primary service endpoint of the keyspace group
-	s.servicePrimaryMap.Store(serviceName, listenUrls[0])
-	log.Info("update service primary addr", zap.String("service-key", serviceKey), zap.String("primary-addr", listenUrls[0]))
-	return revision, nil
-}
-
-// SetServicePrimaryAddr sets the primary address directly.
-// Note: This function is only used for test.
-func (s *Server) SetServicePrimaryAddr(serviceName, addr string) {
-	s.servicePrimaryMap.Store(serviceName, addr)
-}
-
-func (s *Server) servicePrimaryKey(serviceName string) string {
-	return fmt.Sprintf("/ms/%d/%s/%s/%s", s.clusterID, serviceName, fmt.Sprintf("%05d", 0), "primary")
->>>>>>> 07399d34
 }
 
 // RecoverAllocID recover alloc id. set current base id to input id

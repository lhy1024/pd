--- conflicted
+++ resolved
@@ -19,22 +19,13 @@
 	"sync"
 
 	"github.com/gorilla/mux"
-	"github.com/pingcap/errors"
 	"github.com/pingcap/log"
-<<<<<<< HEAD
-	"github.com/pingcap/pd/v4/pkg/apiutil"
-	"github.com/pingcap/pd/v4/pkg/errs"
-	"github.com/pingcap/pd/v4/server/core"
-	"github.com/pingcap/pd/v4/server/schedule"
-	"github.com/pingcap/pd/v4/server/schedule/operator"
-	"github.com/pingcap/pd/v4/server/schedule/opt"
-=======
 	"github.com/tikv/pd/pkg/apiutil"
+	"github.com/tikv/pd/pkg/errs"
 	"github.com/tikv/pd/server/core"
 	"github.com/tikv/pd/server/schedule"
 	"github.com/tikv/pd/server/schedule/operator"
 	"github.com/tikv/pd/server/schedule/opt"
->>>>>>> d40341ce
 	"github.com/unrolled/render"
 	"go.uber.org/zap"
 )
@@ -60,11 +51,11 @@
 
 			id, err := strconv.ParseUint(args[0], 10, 64)
 			if err != nil {
-				return errs.ErrSchedulerConfig.FastGenByArgs("id")
+				return errs.ErrSchedulerConfig.Wrap(err).FastGenByArgs("id")
 			}
 			ranges, err := getKeyRanges(args[1:])
 			if err != nil {
-				return errs.ErrSchedulerConfig.FastGenByArgs("ranges")
+				return errs.ErrSchedulerConfig.Wrap(err).FastGenByArgs("ranges")
 			}
 			conf.StoreIDWithRanges[id] = ranges
 			return nil

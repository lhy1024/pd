--- conflicted
+++ resolved
@@ -33,23 +33,9 @@
 // params about hot region.
 func initHotRegionScheduleConfig() *hotRegionSchedulerConfig {
 	return &hotRegionSchedulerConfig{
-<<<<<<< HEAD
-		MinHotByteRate:        100,
-		MinHotKeyRate:         10,
-		MinHotQueryRate:       10,
-		MaxZombieRounds:       3,
-		ByteRateRankStepRatio: 0.05,
-		KeyRateRankStepRatio:  0.05,
-		QPSRankStepRatio:      0.05,
-		CountRankStepRatio:    0.01,
-		GreatDecRatio:         0.95,
-		MinorDecRatio:         0.99,
-		MaxPeerNum:            1000,
-		SrcToleranceRatio:     1.05, // Tolerate 5% difference
-		DstToleranceRatio:     1.05, // Tolerate 5% difference
-=======
 		MinHotByteRate:         100,
 		MinHotKeyRate:          10,
+		MinHotQueryRate:        10,
 		MaxZombieRounds:        3,
 		ByteRateRankStepRatio:  0.05,
 		KeyRateRankStepRatio:   0.05,
@@ -60,7 +46,6 @@
 		MaxPeerNum:             1000,
 		SrcToleranceRatio:      1.05, // Tolerate 5% difference
 		DstToleranceRatio:      1.05, // Tolerate 5% difference
->>>>>>> 2643279a
 	}
 }
 

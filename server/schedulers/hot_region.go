--- conflicted
+++ resolved
@@ -69,6 +69,10 @@
 
 // schedulePeerPr the probability of schedule the hot peer.
 var schedulePeerPr = 0.66
+
+// tikv below 5.2.0 does not report query information, we will use byte and key as the scheduling dimensions
+var prioritiesWithoutQuery = []string{"byte", "key"}
+var writeLeaderPrioritiesWithoutQuery = []string{"key", "byte"}
 
 type hotScheduler struct {
 	name string
@@ -482,40 +486,29 @@
 		Count: maxCur.Count * bs.sche.conf.GetCountRankStepRatio(),
 	}
 
-<<<<<<< HEAD
-	priorities := bs.sche.conf.ReadPriorities
-	if bs.rwTy == write {
-		priorities = bs.sche.conf.WritePriorities
-	}
-
-	querySupport := bs.cluster.IsFeatureSupported(versioninfo.HotScheduleWithQuery)
-	if !querySupport {
-		priorities = []string{"byte", "key"}
-	}
-
-	bs.firstPriority = stringToDim(priorities[0])
-	bs.secondPriority = stringToDim(priorities[1])
-
-	if bs.rwTy == write {
-		bs.writeLeaderFirstPriority = statistics.KeyDim
-		if bs.firstPriority == statistics.QueryDim && querySupport {
-			bs.writeLeaderFirstPriority = statistics.QueryDim
-		}
-		bs.writeLeaderSecondPriority = statistics.ByteDim
-=======
 	// For read, transfer-leader and move-peer have the same priority config
 	// For write, they are different
 	if bs.rwTy == read {
-		bs.firstPriority, bs.secondPriority = prioritiesTodim(bs.sche.conf.ReadPriorities)
+		bs.firstPriority, bs.secondPriority = bs.adjustConfig(bs.sche.conf.ReadPriorities, prioritiesWithoutQuery)
 	} else {
-		bs.firstPriority, bs.secondPriority = prioritiesTodim(bs.sche.conf.WritePeerPriorities)
-		bs.writeLeaderFirstPriority, bs.writeLeaderSecondPriority = prioritiesTodim(bs.sche.conf.WriteLeaderPriorities)
->>>>>>> 386b044c
+		bs.firstPriority, bs.secondPriority = bs.adjustConfig(bs.sche.conf.WritePeerPriorities, prioritiesWithoutQuery)
+		bs.writeLeaderFirstPriority, bs.writeLeaderSecondPriority = bs.adjustConfig(bs.sche.conf.WriteLeaderPriorities, writeLeaderPrioritiesWithoutQuery)
 	}
 
 	bs.isSelectedDim = func(dim int) bool {
 		return dim == bs.firstPriority || dim == bs.secondPriority
 	}
+}
+
+func (bs *balanceSolver) adjustConfig(origins, defaults []string) (first, second int) {
+	querySupport := bs.cluster.IsFeatureSupported(versioninfo.HotScheduleWithQuery)
+	priorities := origins
+	if !querySupport && slice.AnyOf(origins, func(i int) bool {
+		return origins[i] == QueryPriority
+	}) {
+		priorities = defaults
+	}
+	return prioritiesTodim(priorities)
 }
 
 func newBalanceSolver(sche *hotScheduler, cluster opt.Cluster, rwTy rwType, opTy opType) *balanceSolver {

--- conflicted
+++ resolved
@@ -533,36 +533,6 @@
 		Count: maxCur.Count * bs.sche.conf.GetCountRankStepRatio(),
 	}
 
-<<<<<<< HEAD
-	if bs.cluster.GetOpts().GetHotSchedulerVersion() == "v2" {
-		if bs.rwTy == read {
-			bs.firstPriority = statistics.QueryDim
-			bs.secondPriority = statistics.ByteDim
-			bs.isSelectedDim = func(dim int) bool {
-				return dim == statistics.QueryDim || dim == statistics.ByteDim
-			}
-		} else { // write follower
-			bs.firstPriority = statistics.ByteDim
-			bs.secondPriority = statistics.KeyDim
-			bs.isSelectedDim = func(dim int) bool {
-				return dim == statistics.KeyDim || dim == statistics.ByteDim
-			}
-		}
-		// write leader
-		bs.cpuPriority = statistics.QueryDim
-		bs.anotherPriority = statistics.ByteDim
-
-	} else {
-		bs.firstPriority = statistics.ByteDim
-		bs.secondPriority = statistics.KeyDim
-		bs.cpuPriority = statistics.KeyDim
-		bs.anotherPriority = statistics.ByteDim
-		bs.isSelectedDim = func(dim int) bool {
-			return dim == statistics.KeyDim || dim == statistics.ByteDim
-		}
-	}
-
-=======
 	priorities := bs.sche.conf.WritePriorities
 	if bs.rwTy == read {
 		priorities = bs.sche.conf.ReadPriorities
@@ -580,7 +550,6 @@
 		bs.cpuPriority = statistics.QueryDim
 	}
 	bs.anotherPriority = statistics.ByteDim
->>>>>>> 5a137d7d
 }
 
 func newBalanceSolver(sche *hotScheduler, cluster opt.Cluster, rwTy rwType, opTy opType) *balanceSolver {
@@ -618,17 +587,12 @@
 		return nil
 	}
 	bs.cur = &solution{}
-<<<<<<< HEAD
-	bs.best = nil
-	bs.ops = []*operator.Operator{}
-=======
 	var (
 		best *solution
 		op   *operator.Operator
 		infl Influence
 	)
 
->>>>>>> 5a137d7d
 	for srcStoreID := range bs.filterSrcStores() {
 		bs.cur.srcStoreID = srcStoreID
 
@@ -641,17 +605,10 @@
 			for dstStoreID := range bs.filterDstStores() {
 				bs.cur.dstStoreID = dstStoreID
 				bs.calcProgressiveRank()
-<<<<<<< HEAD
-				if bs.cur.progressiveRank < 0 && bs.betterThan(bs.best) {
-					if newOp, newInfl := bs.buildOperator(); newOp != nil {
-						bs.ops = []*operator.Operator{newOp}
-						bs.infl = *newInfl
-=======
 				if bs.cur.progressiveRank < 0 && bs.betterThan(best) {
 					if newOp, newInfl := bs.buildOperator(); newOp != nil {
 						op = newOp
 						infl = *newInfl
->>>>>>> 5a137d7d
 						clone := *bs.cur
 						bs.best = &clone
 					}
@@ -659,17 +616,7 @@
 			}
 		}
 	}
-<<<<<<< HEAD
 	return bs.ops
-}
-=======
-
-	if best == nil || !bs.sche.addPendingInfluence(op, best.srcStoreID, best.dstStoreID, infl) {
-		return nil
-	}
->>>>>>> 5a137d7d
-
-	return []*operator.Operator{op}
 }
 
 // filterSrcStores compare the min rate and the ratio * expectation rate, if both key and byte rate is greater than
@@ -678,7 +625,6 @@
 	ret := make(map[uint64]*storeLoadDetail)
 	srcRatio := math.Min(bs.sche.conf.GetSrcToleranceRatio(), 1)
 	for id, detail := range bs.stLoadDetail {
-<<<<<<< HEAD
 		if detail.LoadPred.Stddev.Loads[bs.firstPriority] <= stddevThreshold && detail.LoadPred.Stddev.Loads[bs.secondPriority] <= stddevThreshold {
 			hotSchedulerResultCounter.WithLabelValues("src-store-exp", strconv.FormatUint(id, 10)).Inc()
 			continue
@@ -687,21 +633,13 @@
 			log.Error("failed to get the source store", zap.Uint64("store-id", id), errs.ZapError(errs.ErrGetSourceStore))
 			continue
 		}
-=======
->>>>>>> 5a137d7d
 		if len(detail.HotPeers) == 0 {
 			continue
 		}
 		minLoad := detail.LoadPred.min()
-<<<<<<< HEAD
 		if slice.AnyOf(minLoad.Loads, func(i int) bool {
 			if bs.isSelectedDim(i) {
 				return minLoad.Loads[i] > srcRatio*detail.LoadPred.Expect.Loads[i]
-=======
-		if slice.AllOf(minLoad.Loads, func(i int) bool {
-			if bs.isSelectedDim(i) {
-				return minLoad.Loads[i] > bs.sche.conf.GetSrcToleranceRatio()*detail.LoadPred.Expect.Loads[i]
->>>>>>> 5a137d7d
 			}
 			return false
 		}) {
@@ -885,11 +823,7 @@
 		store := detail.Store
 		if filter.Target(bs.cluster.GetOpts(), store, filters) {
 			maxLoads := detail.LoadPred.max().Loads
-<<<<<<< HEAD
 			if slice.AnyOf(maxLoads, func(i int) bool {
-=======
-			if slice.AllOf(maxLoads, func(i int) bool {
->>>>>>> 5a137d7d
 				if bs.isSelectedDim(i) {
 					return maxLoads[i]*dstToleranceRatio < detail.LoadPred.Expect.Loads[i]
 				}
@@ -917,12 +851,9 @@
 	if bs.rwTy == write && bs.opTy == transferLeader {
 		// In this condition, CPU usage is the matter.
 		// Only consider about key rate.
-<<<<<<< HEAD
 		if !bs.isTolerance(src, dst, bs.cpuPriority) {
 			return
 		}
-=======
->>>>>>> 5a137d7d
 		srcKeyRate := srcLd.Loads[bs.cpuPriority]
 		dstKeyRate := dstLd.Loads[bs.cpuPriority]
 		peerKeyRate := peer.GetLoad(getRegionStatKind(bs.rwTy, bs.cpuPriority))
@@ -952,7 +883,6 @@
 		greatDecRatio, minorDecRatio := bs.sche.conf.GetGreatDecRatio(), bs.sche.conf.GetMinorGreatDecRatio()
 		switch {
 		case firstPriorityHot && firstPriorityDecRatio <= greatDecRatio && secondPriorityHot && secondPriorityDecRatio <= greatDecRatio:
-<<<<<<< HEAD
 			if !bs.isTolerance(src, dst, bs.firstPriority) || !bs.isTolerance(src, dst, bs.secondPriority) {
 				return
 			}
@@ -987,23 +917,6 @@
 	srcRatio := math.Min(bs.sche.conf.GetSrcToleranceRatio(), 1)
 	dstRatio := math.Min(bs.sche.conf.GetDstToleranceRatio(), 1)
 	return src.min_min().Loads[dim]/srcRatio > dst.max_max().Loads[dim]*dstRatio+region*0
-=======
-			// If belong to the case, two dim will be more balanced, the best choice.
-			rank = -3
-			bs.firstPriorityIsBetter = true
-			bs.secondPriorityIsBetter = true
-		case firstPriorityDecRatio <= minorDecRatio && secondPriorityHot && secondPriorityDecRatio <= greatDecRatio:
-			// If belong to the case, first priority dim will be not worsened, second priority dim will be more balanced.
-			rank = -2
-			bs.secondPriorityIsBetter = true
-		case firstPriorityHot && firstPriorityDecRatio <= greatDecRatio:
-			// If belong to the case, first priority dim  will be more balanced, ignore the second priority dim.
-			rank = -1
-			bs.firstPriorityIsBetter = true
-		}
-	}
-	bs.cur.progressiveRank = rank
->>>>>>> 5a137d7d
 }
 
 func (bs *balanceSolver) getMinRate(dim int) float64 {
@@ -1170,56 +1083,6 @@
 	return true
 }
 
-<<<<<<< HEAD
-func (bs *balanceSolver) generateAdditionalInfos() (additionalInfos map[string]string) {
-	additionalInfos = make(map[string]string, 6)
-	srcLd := bs.stLoadDetail[bs.cur.srcStoreID].LoadPred.min()
-	dstLd := bs.stLoadDetail[bs.cur.dstStoreID].LoadPred.max()
-	peer := bs.cur.srcPeerStat
-	for i := 0; i < statistics.DimLen; i++ {
-		name := statistics.DimToString(i)
-		additionalInfos["src"+name] = strconv.FormatFloat(srcLd.Loads[i], 'f', 2, 64)
-	}
-	for i := 0; i < statistics.DimLen; i++ {
-		name := statistics.DimToString(i)
-		additionalInfos["dst"+name] = strconv.FormatFloat(dstLd.Loads[i], 'f', 2, 64)
-	}
-	stats := statistics.ReadFlow.RegionStats()
-	for _, stat := range stats {
-		name := stat.String()
-		if l, ok := bs.sche.pendingSums[bs.cur.srcStoreID]; ok {
-			additionalInfos["srcPending"+name] = strconv.FormatFloat(l.Loads[stat], 'f', 2, 64)
-		} else {
-			additionalInfos["srcPending"+name] = strconv.FormatFloat(0, 'f', 2, 64)
-		}
-	}
-	for _, stat := range stats {
-		name := stat.String()
-		if l, ok := bs.sche.pendingSums[bs.cur.dstStoreID]; ok {
-			additionalInfos["dstPending"+name] = strconv.FormatFloat(l.Loads[stat], 'f', 2, 64)
-		} else {
-			additionalInfos["dstPending"+name] = strconv.FormatFloat(0, 'f', 2, 64)
-		}
-	}
-	for _, stat := range stats {
-		name := "peer" + stat.String()
-		additionalInfos[name] = strconv.FormatFloat(peer.GetLoad(stat), 'f', 2, 64)
-	}
-	additionalInfos["rank"] = strconv.FormatInt(bs.cur.progressiveRank, 10)
-	if bs.firstPriorityIsBetter && bs.secondPriorityIsBetter {
-		additionalInfos["type"] = "both"
-	} else if bs.firstPriorityIsBetter {
-		additionalInfos["type"] = statistics.DimToString(bs.firstPriority)
-	} else if bs.secondPriorityIsBetter {
-		additionalInfos["type"] = statistics.DimToString(bs.secondPriority)
-	} else {
-		additionalInfos["type"] = ""
-	}
-	return additionalInfos
-}
-
-=======
->>>>>>> 5a137d7d
 func (bs *balanceSolver) buildOperator() (op *operator.Operator, infl *Influence) {
 	if !bs.isReadyToBuild() {
 		return nil, nil
@@ -1237,16 +1100,8 @@
 		dstPeer := &metapb.Peer{StoreId: bs.cur.dstStoreID, Role: srcPeer.Role}
 		sourceLabel = strconv.FormatUint(bs.cur.srcStoreID, 10)
 		targetLabel = strconv.FormatUint(dstPeer.GetStoreId(), 10)
-<<<<<<< HEAD
+
 		if bs.rwTy == read && bs.cur.region.GetLeader().StoreId == bs.cur.srcStoreID { // move read leader
-			if !bs.sche.allowBalanceLeader(bs.cluster) {
-				return nil, nil
-			}
-			typ = "move-leader"
-=======
-
-		if bs.rwTy == read && bs.cur.region.GetLeader().StoreId == bs.cur.srcStoreID { // move read leader
->>>>>>> 5a137d7d
 			op, err = operator.CreateMoveLeaderOperator(
 				"move-hot-read-leader",
 				bs.cluster,
@@ -1270,10 +1125,7 @@
 			return nil, nil
 		}
 		desc := "transfer-hot-" + bs.rwTy.String() + "-leader"
-<<<<<<< HEAD
-=======
 		typ = "transfer-leader"
->>>>>>> 5a137d7d
 		sourceLabel = strconv.FormatUint(bs.cur.srcStoreID, 10)
 		targetLabel = strconv.FormatUint(bs.cur.dstStoreID, 10)
 		op, err = operator.CreateTransferLeaderOperator(
@@ -1301,16 +1153,9 @@
 	}
 
 	op.SetPriorityLevel(core.HighPriority)
-<<<<<<< HEAD
-	op.AdditionalInfos = bs.generateAdditionalInfos()
-	op.FinishedCounters = append(op.FinishedCounters,
-		hotDirectionCounter.WithLabelValues(typ, bs.rwTy.String(), sourceLabel, "out", op.AdditionalInfos["type"]),
-		hotDirectionCounter.WithLabelValues(typ, bs.rwTy.String(), targetLabel, "in", op.AdditionalInfos["type"]),
-=======
 	op.FinishedCounters = append(op.FinishedCounters,
 		hotDirectionCounter.WithLabelValues(typ, bs.rwTy.String(), sourceLabel, "out", dim),
 		hotDirectionCounter.WithLabelValues(typ, bs.rwTy.String(), targetLabel, "in", dim),
->>>>>>> 5a137d7d
 		balanceDirectionCounter.WithLabelValues(bs.sche.GetName(), sourceLabel, targetLabel))
 	op.Counters = append(op.Counters,
 		schedulerCounter.WithLabelValues(bs.sche.GetName(), "new-operator"),

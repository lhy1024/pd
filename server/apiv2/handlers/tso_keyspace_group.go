--- conflicted
+++ resolved
@@ -35,23 +35,14 @@
 	router.GET("", GetKeyspaceGroups)
 	router.GET("/:id", GetKeyspaceGroupByID)
 	router.DELETE("/:id", DeleteKeyspaceGroupByID)
-<<<<<<< HEAD
-	router.POST("/alloc", AllocNodeForKeyspaceGroup)
-=======
+	router.POST("/:id/alloc", AllocNodeForKeyspaceGroup)
 	router.POST("/:id/split", SplitKeyspaceGroupByID)
 	router.DELETE("/:id/split", FinishSplitKeyspaceByID)
->>>>>>> 3e6ac89b
 }
 
 // CreateKeyspaceGroupParams defines the params for creating keyspace groups.
 type CreateKeyspaceGroupParams struct {
 	KeyspaceGroups []*endpoint.KeyspaceGroup `json:"keyspace-groups"`
-}
-
-// AllocNodeForKeyspaceGroupParams defines the params for allocating nodes for keyspace groups.
-type AllocNodeForKeyspaceGroupParams struct {
-	KeyspaceGroupID uint32 `json:"keyspace-group-id"`
-	Replica         int    `json:"replica"`
 }
 
 // CreateKeyspaceGroups creates keyspace groups.
@@ -142,14 +133,6 @@
 	c.IndentedJSON(http.StatusOK, kg)
 }
 
-<<<<<<< HEAD
-// AllocNodeForKeyspaceGroup allocates nodes for keyspace group.
-func AllocNodeForKeyspaceGroup(c *gin.Context) {
-	svr := c.MustGet(middlewares.ServerContextKey).(*server.Server)
-	manager := svr.GetKeyspaceGroupManager()
-	allocParams := &AllocNodeForKeyspaceGroupParams{}
-	err := c.BindJSON(allocParams)
-=======
 // SplitKeyspaceGroupByIDParams defines the params for splitting a keyspace group.
 type SplitKeyspaceGroupByIDParams struct {
 	NewID     uint32   `json:"new-id"`
@@ -166,17 +149,72 @@
 	}
 	splitParams := &SplitKeyspaceGroupByIDParams{}
 	err = c.BindJSON(splitParams)
->>>>>>> 3e6ac89b
 	if err != nil {
 		c.AbortWithStatusJSON(http.StatusBadRequest, errs.ErrBindJSON.Wrap(err).GenWithStackByCause())
 		return
 	}
-<<<<<<< HEAD
+	if !isValid(splitParams.NewID) {
+		c.AbortWithStatusJSON(http.StatusBadRequest, "invalid keyspace group id")
+		return
+	}
+	if len(splitParams.Keyspaces) == 0 {
+		c.AbortWithStatusJSON(http.StatusBadRequest, "invalid empty keyspaces")
+		return
+	}
+
+	svr := c.MustGet(middlewares.ServerContextKey).(*server.Server)
+	manager := svr.GetKeyspaceGroupManager()
+	err = manager.SplitKeyspaceGroupByID(id, splitParams.NewID, splitParams.Keyspaces)
+	if err != nil {
+		c.AbortWithStatusJSON(http.StatusInternalServerError, err.Error())
+		return
+	}
+	c.JSON(http.StatusOK, nil)
+}
+
+// FinishSplitKeyspaceByID finishes split keyspace group by ID.
+func FinishSplitKeyspaceByID(c *gin.Context) {
+	id, err := validateKeyspaceGroupID(c)
+	if err != nil {
+		c.AbortWithStatusJSON(http.StatusBadRequest, "invalid keyspace group id")
+		return
+	}
+
+	svr := c.MustGet(middlewares.ServerContextKey).(*server.Server)
+	manager := svr.GetKeyspaceGroupManager()
+	err = manager.FinishSplitKeyspaceByID(id)
+	if err != nil {
+		c.AbortWithStatusJSON(http.StatusInternalServerError, err.Error())
+		return
+	}
+	c.JSON(http.StatusOK, nil)
+}
+
+// AllocNodeForKeyspaceGroupParams defines the params for allocating nodes for keyspace groups.
+type AllocNodeForKeyspaceGroupParams struct {
+	Replica int `json:"replica"`
+}
+
+// AllocNodeForKeyspaceGroup allocates nodes for keyspace group.
+func AllocNodeForKeyspaceGroup(c *gin.Context) {
+	id, err := validateKeyspaceGroupID(c)
+	if err != nil {
+		c.AbortWithStatusJSON(http.StatusBadRequest, "invalid keyspace group id")
+		return
+	}
+	svr := c.MustGet(middlewares.ServerContextKey).(*server.Server)
+	manager := svr.GetKeyspaceGroupManager()
+	allocParams := &AllocNodeForKeyspaceGroupParams{}
+	err = c.BindJSON(allocParams)
+	if err != nil {
+		c.AbortWithStatusJSON(http.StatusBadRequest, errs.ErrBindJSON.Wrap(err).GenWithStackByCause())
+		return
+	}
 	if manager.GetNodesNum() < allocParams.Replica || allocParams.Replica < 1 {
 		c.AbortWithStatusJSON(http.StatusBadRequest, "invalid replica, should be in [1, nodes_num]")
 		return
 	}
-	keyspaceGroup, err := manager.GetKeyspaceGroupByID(allocParams.KeyspaceGroupID)
+	keyspaceGroup, err := manager.GetKeyspaceGroupByID(id)
 	if err != nil || keyspaceGroup == nil {
 		c.AbortWithStatusJSON(http.StatusBadRequest, "keyspace group does not exist")
 		return
@@ -186,48 +224,12 @@
 		return
 	}
 	// get the nodes
-	nodes, err := manager.AllocNodesForKeyspaceGroup(allocParams.KeyspaceGroupID, allocParams.Replica)
-=======
-	if !isValid(splitParams.NewID) {
-		c.AbortWithStatusJSON(http.StatusBadRequest, "invalid keyspace group id")
-		return
-	}
-	if len(splitParams.Keyspaces) == 0 {
-		c.AbortWithStatusJSON(http.StatusBadRequest, "invalid empty keyspaces")
-		return
-	}
-
-	svr := c.MustGet(middlewares.ServerContextKey).(*server.Server)
-	manager := svr.GetKeyspaceGroupManager()
-	err = manager.SplitKeyspaceGroupByID(id, splitParams.NewID, splitParams.Keyspaces)
-	if err != nil {
-		c.AbortWithStatusJSON(http.StatusInternalServerError, err.Error())
-		return
-	}
-	c.JSON(http.StatusOK, nil)
-}
-
-// FinishSplitKeyspaceByID finishes split keyspace group by ID.
-func FinishSplitKeyspaceByID(c *gin.Context) {
-	id, err := validateKeyspaceGroupID(c)
-	if err != nil {
-		c.AbortWithStatusJSON(http.StatusBadRequest, "invalid keyspace group id")
-		return
-	}
-
-	svr := c.MustGet(middlewares.ServerContextKey).(*server.Server)
-	manager := svr.GetKeyspaceGroupManager()
-	err = manager.FinishSplitKeyspaceByID(id)
->>>>>>> 3e6ac89b
-	if err != nil {
-		c.AbortWithStatusJSON(http.StatusInternalServerError, err.Error())
-		return
-	}
-<<<<<<< HEAD
+	nodes, err := manager.AllocNodesForKeyspaceGroup(id, allocParams.Replica)
+	if err != nil {
+		c.AbortWithStatusJSON(http.StatusInternalServerError, err.Error())
+		return
+	}
 	c.JSON(http.StatusOK, nodes)
-=======
-	c.JSON(http.StatusOK, nil)
->>>>>>> 3e6ac89b
 }
 
 func validateKeyspaceGroupID(c *gin.Context) (uint32, error) {

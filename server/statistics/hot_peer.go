// Copyright 2019 TiKV Project Authors.
//
// Licensed under the Apache License, Version 2.0 (the "License");
// you may not use this file except in compliance with the License.
// You may obtain a copy of the License at
//
//     http://www.apache.org/licenses/LICENSE-2.0
//
// Unless required by applicable law or agreed to in writing, software
// distributed under the License is distributed on an "AS IS" BASIS,
// See the License for the specific language governing permissions and
// limitations under the License.

package statistics

import (
	"go.uber.org/zap"
	"math"
	"time"

	"github.com/tikv/pd/pkg/movingaverage"
	"go.uber.org/zap"
)

const (
	byteDim int = iota
	keyDim
	dimLen
)

type dimStat struct {
	typ         int
	Rolling     *movingaverage.TimeMedian  // it's used to statistic hot degree and average speed.
	LastAverage *movingaverage.AvgOverTime // it's used to obtain the average speed in last second as instantaneous speed.
}

func newDimStat(typ int) *dimStat {
	reportInterval := RegionHeartBeatReportInterval * time.Second
	return &dimStat{
		typ:         typ,
		Rolling:     movingaverage.NewTimeMedian(DefaultAotSize, rollingWindowsSize, reportInterval),
		LastAverage: movingaverage.NewAvgOverTime(reportInterval),
	}
}

func (d *dimStat) Add(delta float64, interval time.Duration) {
	d.LastAverage.Add(delta, interval)
	d.Rolling.Add(delta, interval)
}

func (d *dimStat) isHot(thresholds [dimLen]float64) bool {
	return d.LastAverage.IsFull() && d.LastAverage.Get() >= thresholds[d.typ]
}

func (d *dimStat) isFull() bool {
	return d.LastAverage.IsFull()
}

func (d *dimStat) clearLastAverage() {
	d.LastAverage.Clear()
}

func (d *dimStat) Get() float64 {
	return d.Rolling.Get()
}

// HotPeerStat records each hot peer's statistics
type HotPeerStat struct {
	StoreID  uint64 `json:"store_id"`
	RegionID uint64 `json:"region_id"`

	// HotDegree records the times for the region considered as hot spot during each HandleRegionHeartbeat
	HotDegree int `json:"hot_degree"`
	// AntiCount used to eliminate some noise when remove region in cache
	AntiCount int `json:"anti_count"`

	Kind     FlowKind `json:"-"`
	ByteRate float64  `json:"flow_bytes"`
	KeyRate  float64  `json:"flow_keys"`

	// rolling statistics, recording some recently added records.
	rollingByteRate *dimStat
	rollingKeyRate  *dimStat

	// LastUpdateTime used to calculate average write
	LastUpdateTime time.Time `json:"last_update_time"`

	needDelete         bool
	isLeader           bool
	isNew              bool
	justTransferLeader bool
	interval           uint64
	thresholds         [dimLen]float64
	peers              []uint64
}

// ID returns region ID. Implementing TopNItem.
func (stat *HotPeerStat) ID() uint64 {
	return stat.RegionID
}

// Less compares two HotPeerStat.Implementing TopNItem.
func (stat *HotPeerStat) Less(k int, than TopNItem) bool {
	rhs := than.(*HotPeerStat)
	switch k {
	case keyDim:
		return stat.GetKeyRate() < rhs.GetKeyRate()
	case byteDim:
		fallthrough
	default:
		return stat.GetByteRate() < rhs.GetByteRate()
	}
}

// IsNeedDelete to delete the item in cache.
func (stat *HotPeerStat) IsNeedDelete() bool {
	return stat.needDelete
}

// IsLeader indicates the item belong to the leader.
func (stat *HotPeerStat) IsLeader() bool {
	return stat.isLeader
}

// IsNew indicates the item is first update in the cache of the region.
func (stat *HotPeerStat) IsNew() bool {
	return stat.isNew
}

// GetByteRate returns denoised BytesRate if possible.
func (stat *HotPeerStat) GetByteRate() float64 {
	if stat.rollingByteRate == nil {
		return math.Round(stat.ByteRate)
	}
	return math.Round(stat.rollingByteRate.Get())
}

// GetKeyRate returns denoised KeysRate if possible.
func (stat *HotPeerStat) GetKeyRate() float64 {
	if stat.rollingKeyRate == nil {
		return math.Round(stat.KeyRate)
	}
	return math.Round(stat.rollingKeyRate.Get())
}

// GetThresholds returns thresholds
func (stat *HotPeerStat) GetThresholds() [dimLen]float64 {
	return stat.thresholds
}

// Clone clones the HotPeerStat
func (stat *HotPeerStat) Clone() *HotPeerStat {
	ret := *stat
	ret.ByteRate = stat.GetByteRate()
	ret.rollingByteRate = nil
	ret.KeyRate = stat.GetKeyRate()
	ret.rollingKeyRate = nil
	return &ret
}

func (stat *HotPeerStat) isHot() bool {
	return stat.rollingByteRate.isHot(stat.thresholds) || stat.rollingKeyRate.isHot(stat.thresholds)
}

func (stat *HotPeerStat) clearLastAverage() {
	stat.rollingByteRate.clearLastAverage()
	stat.rollingKeyRate.clearLastAverage()
}

// Log is used to output some info
func (stat *HotPeerStat) Log(str string, level func(msg string, fields ...zap.Field)) {
	level(str,
		zap.Uint64("interval", stat.interval),
<<<<<<< HEAD
		zap.Uint64("region-id", stat.RegionID),
=======
		zap.Uint64("region", stat.RegionID),
>>>>>>> 8b3e5c71
		zap.Uint64("store", stat.StoreID),
		zap.Float64("byte-rate", stat.GetByteRate()),
		zap.Float64("byte-rate-threshold", stat.thresholds[byteDim]),
		zap.Float64("key-rate", stat.GetKeyRate()),
		zap.Float64("key-rate-threshold", stat.thresholds[keyDim]),
		zap.Int("hot-degree", stat.HotDegree),
		zap.Int("hot-anti-count", stat.AntiCount),
		zap.Bool("just-transfer-leader", stat.justTransferLeader),
		zap.Bool("is-leader", stat.isLeader),
		zap.Bool("need-delete", stat.IsNeedDelete()),
		zap.String("type", stat.Kind.String()))
}<|MERGE_RESOLUTION|>--- conflicted
+++ resolved
@@ -171,11 +171,7 @@
 func (stat *HotPeerStat) Log(str string, level func(msg string, fields ...zap.Field)) {
 	level(str,
 		zap.Uint64("interval", stat.interval),
-<<<<<<< HEAD
 		zap.Uint64("region-id", stat.RegionID),
-=======
-		zap.Uint64("region", stat.RegionID),
->>>>>>> 8b3e5c71
 		zap.Uint64("store", stat.StoreID),
 		zap.Float64("byte-rate", stat.GetByteRate()),
 		zap.Float64("byte-rate-threshold", stat.thresholds[byteDim]),

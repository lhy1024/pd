// Copyright 2019 TiKV Project Authors.
//
// Licensed under the Apache License, Version 2.0 (the "License");
// you may not use this file except in compliance with the License.
// You may obtain a copy of the License at
//
//     http://www.apache.org/licenses/LICENSE-2.0
//
// Unless required by applicable law or agreed to in writing, software
// distributed under the License is distributed on an "AS IS" BASIS,
// WITHOUT WARRANTIES OR CONDITIONS OF ANY KIND, either express or implied.
// See the License for the specific language governing permissions and
// limitations under the License.

package statistics

import (
	"math/rand"
	"testing"
	"time"

	. "github.com/pingcap/check"
	"github.com/pingcap/kvproto/pkg/metapb"
	"github.com/pingcap/kvproto/pkg/pdpb"
	"github.com/tikv/pd/server/core"
)

var _ = Suite(&testHotPeerCache{})

type testHotPeerCache struct{}

func (t *testHotPeerCache) TestStoreTimeUnsync(c *C) {
	cache := NewHotPeerCache(Write)
	peers := newPeers(3,
		func(i int) uint64 { return uint64(10000 + i) },
		func(i int) uint64 { return uint64(i) })
	meta := &metapb.Region{
		Id:          1000,
		Peers:       peers,
		StartKey:    []byte(""),
		EndKey:      []byte(""),
		RegionEpoch: &metapb.RegionEpoch{ConfVer: 6, Version: 6},
	}
	intervals := []uint64{120, 60}
	for _, interval := range intervals {
		region := core.NewRegionInfo(meta, peers[0],
			// interval is [0, interval]
			core.SetReportInterval(interval),
			core.SetWrittenBytes(interval*100*1024))

		checkAndUpdate(c, cache, region, 3)
		{
			stats := cache.RegionStats(0)
			c.Assert(stats, HasLen, 3)
			for _, s := range stats {
				c.Assert(s, HasLen, 1)
			}
		}
	}
}

type operator int

const (
	transferLeader operator = iota
	movePeer
	addReplica
)

type testCacheCase struct {
	kind       RWType
	operator   operator
	expect     int
	needDelete bool
}

func (t *testHotPeerCache) TestCache(c *C) {
	tests := []*testCacheCase{
		{Read, transferLeader, 3, false},
		{Read, movePeer, 4, true},
		{Read, addReplica, 4, false},
		{Write, transferLeader, 3, true},
		{Write, movePeer, 4, true},
		{Write, addReplica, 4, true},
	}
	for _, t := range tests {
		testCache(c, t)
	}
}

func testCache(c *C, t *testCacheCase) {
	defaultSize := map[RWType]int{
		Read:  3, // all peers
		Write: 3, // all peers
	}
	cache := NewHotPeerCache(t.kind)
	region := buildRegion(nil, nil, t.kind)
	checkAndUpdate(c, cache, region, defaultSize[t.kind])
	checkHit(c, cache, region, t.kind, false) // all peers are new

	srcStore, region := schedule(t.operator, region, t.kind)
	res := checkAndUpdate(c, cache, region, t.expect)
	checkHit(c, cache, region, t.kind, true) // hit cache
	if t.expect != defaultSize[t.kind] {
		checkNeedDelete(c, res, srcStore, t.needDelete)
	}
}

func checkAndUpdate(c *C, cache *hotPeerCache, region *core.RegionInfo, expect int) (res []*HotPeerStat) {
	reportInterval := region.GetInterval()
	interval := reportInterval.GetEndTimestamp() - reportInterval.GetStartTimestamp()
	res = append(res, cache.CollectExpiredItems(region)...)
	for _, peer := range region.GetPeers() {
		peerInfo := core.NewPeerInfo(peer, region.GetLoads(), interval)
		item := cache.CheckPeerFlow(peerInfo, region)
		if item != nil {
			res = append(res, item)
		}
	}
	c.Assert(res, HasLen, expect)
	for _, p := range res {
		cache.Update(p)
	}
	return res
}

<<<<<<< HEAD
func checkAndUpdateSync(cache *hotPeerCache, region *core.RegionInfo) (res []*HotPeerStat) {
	reportInterval := region.GetInterval()
	interval := reportInterval.GetEndTimestamp() - reportInterval.GetStartTimestamp()
	res = append(res, cache.CollectExpiredItems(region)...)
	for _, peer := range region.GetPeers() {
		peerInfo := core.NewPeerInfo(peer, region.GetLoads(), interval)
		item := cache.CheckPeerFlow(peerInfo, region)
		if item != nil {
			res = append(res, item)
			cache.Update(item)
		}
	}
	return res
}

func checkHit(c *C, cache *hotPeerCache, region *core.RegionInfo, kind FlowKind, isHit bool) {
=======
func checkHit(c *C, cache *hotPeerCache, region *core.RegionInfo, kind RWType, isHit bool) {
>>>>>>> 90a96894
	var peers []*metapb.Peer
	if kind == Read {
		peers = []*metapb.Peer{region.GetLeader()}
	} else {
		peers = region.GetPeers()
	}
	for _, peer := range peers {
		item := cache.getOldHotPeerStat(region.GetID(), peer.StoreId)
		c.Assert(item, NotNil)
		c.Assert(item.isNew, Equals, !isHit)
	}
}

func checkNeedDelete(c *C, ret []*HotPeerStat, storeID uint64, needDelete bool) {
	for _, item := range ret {
		if item.StoreID == storeID {
			c.Assert(item.needDelete, Equals, needDelete)
			return
		}
	}
}

func schedule(operator operator, region *core.RegionInfo, kind RWType) (srcStore uint64, _ *core.RegionInfo) {
	switch operator {
	case transferLeader:
		_, newLeader := pickFollower(region)
		return region.GetLeader().StoreId, buildRegion(region.GetMeta(), newLeader, kind)
	case movePeer:
		index, _ := pickFollower(region)
		meta := region.GetMeta()
		srcStore := meta.Peers[index].StoreId
		meta.Peers[index] = &metapb.Peer{Id: 4, StoreId: 4}
		return srcStore, buildRegion(meta, region.GetLeader(), kind)
	case addReplica:
		meta := region.GetMeta()
		meta.Peers = append(meta.Peers, &metapb.Peer{Id: 4, StoreId: 4})
		return 0, buildRegion(meta, region.GetLeader(), kind)
	default:
		return 0, nil
	}
}

func pickFollower(region *core.RegionInfo) (index int, peer *metapb.Peer) {
	var dst int
	meta := region.GetMeta()

	for index, peer := range meta.Peers {
		if peer.StoreId == region.GetLeader().StoreId {
			continue
		}
		dst = index
		if rand.Intn(2) == 0 {
			break
		}
	}
	return dst, meta.Peers[dst]
}

func buildRegion(meta *metapb.Region, leader *metapb.Peer, kind RWType) *core.RegionInfo {
	const interval = uint64(60)
	if meta == nil {
		peer1 := &metapb.Peer{Id: 1, StoreId: 1}
		peer2 := &metapb.Peer{Id: 2, StoreId: 2}
		peer3 := &metapb.Peer{Id: 3, StoreId: 3}

		meta = &metapb.Region{
			Id:          1000,
			Peers:       []*metapb.Peer{peer1, peer2, peer3},
			StartKey:    []byte(""),
			EndKey:      []byte(""),
			RegionEpoch: &metapb.RegionEpoch{ConfVer: 6, Version: 6},
		}
		leader = meta.Peers[rand.Intn(3)]
	}

	switch kind {
	case Read:
		return core.NewRegionInfo(meta, leader, core.SetReportInterval(interval),
			core.SetReadBytes(interval*100*1024))
	case Write:
		return core.NewRegionInfo(meta, leader, core.SetReportInterval(interval),
			core.SetWrittenBytes(interval*100*1024))
	default:
		return nil
	}
}

type genID func(i int) uint64

func newPeers(n int, pid genID, sid genID) []*metapb.Peer {
	peers := make([]*metapb.Peer, 0, n)
	for i := 1; i <= n; i++ {
		peer := &metapb.Peer{
			Id: pid(i),
		}
		peer.StoreId = sid(i)
		peers = append(peers, peer)
	}
	return peers
}

func (t *testHotPeerCache) TestUpdateHotPeerStat(c *C) {
	cache := NewHotPeerCache(Read)
	// we statistic read peer info from store heartbeat rather than region heartbeat
	m := RegionHeartBeatReportInterval / StoreHeartBeatReportInterval

	// skip interval=0
<<<<<<< HEAD
	newItem := &HotPeerStat{needDelete: false, thresholds: []float64{0.0, 0.0, 0.0}, Kind: ReadFlow}
	newItem = cache.updateHotPeerStat(newItem, nil, direct, []float64{0.0, 0.0, 0.0}, 0)
	c.Check(newItem, IsNil)

	// new peer, interval is larger than report interval, but no hot
	newItem = &HotPeerStat{needDelete: false, thresholds: []float64{1.0, 1.0, 1.0}, Kind: ReadFlow}
	newItem = cache.updateHotPeerStat(newItem, nil, direct, []float64{0.0, 0.0, 0.0}, 10*time.Second)
	c.Check(newItem, IsNil)

	// new peer, interval is less than report interval
	newItem = &HotPeerStat{needDelete: false, thresholds: []float64{0.0, 0.0, 0.0}, Kind: ReadFlow}
	newItem = cache.updateHotPeerStat(newItem, nil, direct, []float64{60.0, 60.0, 60.0}, 4*time.Second)
=======
	newItem := &HotPeerStat{needDelete: false, thresholds: []float64{0.0, 0.0, 0.0}, Kind: Read}
	newItem = cache.updateHotPeerStat(newItem, nil, []float64{0.0, 0.0, 0.0}, 0)
	c.Check(newItem, IsNil)

	// new peer, interval is larger than report interval, but no hot
	newItem = &HotPeerStat{needDelete: false, thresholds: []float64{1.0, 1.0, 1.0}, Kind: Read}
	newItem = cache.updateHotPeerStat(newItem, nil, []float64{0.0, 0.0, 0.0}, 10*time.Second)
	c.Check(newItem, IsNil)

	// new peer, interval is less than report interval
	newItem = &HotPeerStat{needDelete: false, thresholds: []float64{0.0, 0.0, 0.0}, Kind: Read}
	newItem = cache.updateHotPeerStat(newItem, nil, []float64{60.0, 60.0, 60.0}, 4*time.Second)
>>>>>>> 90a96894
	c.Check(newItem, NotNil)
	c.Check(newItem.HotDegree, Equals, 0)
	c.Check(newItem.AntiCount, Equals, 0)
	// sum of interval is less than report interval
	oldItem := newItem
	newItem = cache.updateHotPeerStat(newItem, oldItem, direct, []float64{60.0, 60.0, 60.0}, 4*time.Second)
	c.Check(newItem.HotDegree, Equals, 0)
	c.Check(newItem.AntiCount, Equals, 0)
	// sum of interval is larger than report interval, and hot
	oldItem = newItem
	newItem = cache.updateHotPeerStat(newItem, oldItem, direct, []float64{60.0, 60.0, 60.0}, 4*time.Second)
	c.Check(newItem.HotDegree, Equals, 1)
	c.Check(newItem.AntiCount, Equals, 2*m)
	// sum of interval is less than report interval
	oldItem = newItem
	newItem = cache.updateHotPeerStat(newItem, oldItem, direct, []float64{60.0, 60.0, 60.0}, 4*time.Second)
	c.Check(newItem.HotDegree, Equals, 1)
	c.Check(newItem.AntiCount, Equals, 2*m)
	// sum of interval is larger than report interval, and hot
	oldItem = newItem
	newItem = cache.updateHotPeerStat(newItem, oldItem, direct, []float64{60.0, 60.0, 60.0}, 10*time.Second)
	c.Check(newItem.HotDegree, Equals, 2)
	c.Check(newItem.AntiCount, Equals, 2*m)
	// sum of interval is larger than report interval, and cold
	oldItem = newItem
	newItem.thresholds = []float64{10.0, 10.0, 10.0}
	newItem = cache.updateHotPeerStat(newItem, oldItem, direct, []float64{60.0, 60.0, 60.0}, 10*time.Second)
	c.Check(newItem.HotDegree, Equals, 1)
	c.Check(newItem.AntiCount, Equals, 2*m-1)
	// sum of interval is larger than report interval, and cold
	for i := 0; i < 2*m-1; i++ {
		oldItem = newItem
		newItem = cache.updateHotPeerStat(newItem, oldItem, direct, []float64{60.0, 60.0, 60.0}, 10*time.Second)
	}
	c.Check(newItem.HotDegree, Less, 0)
	c.Check(newItem.AntiCount, Equals, 0)
	c.Check(newItem.needDelete, IsTrue)
}

func (t *testHotPeerCache) TestThresholdWithUpdateHotPeerStat(c *C) {
	byteRate := minHotThresholds[RegionReadBytes] * 2
	expectThreshold := byteRate * HotThresholdRatio
	t.testMetrics(c, 120., byteRate, expectThreshold)
	t.testMetrics(c, 60., byteRate, expectThreshold)
	t.testMetrics(c, 30., byteRate, expectThreshold)
	t.testMetrics(c, 17., byteRate, expectThreshold)
	t.testMetrics(c, 1., byteRate, expectThreshold)
}

func (t *testHotPeerCache) testMetrics(c *C, interval, byteRate, expectThreshold float64) {
	cache := NewHotPeerCache(Read)
	storeID := uint64(1)
	c.Assert(byteRate, GreaterEqual, minHotThresholds[RegionReadBytes])
	for i := uint64(1); i < TopNN+10; i++ {
		var oldItem *HotPeerStat
		for {
			thresholds := cache.calcHotThresholds(storeID)
			newItem := &HotPeerStat{
				Kind:       cache.kind,
				StoreID:    storeID,
				RegionID:   i,
				needDelete: false,
				thresholds: thresholds,
				Loads:      make([]float64, DimLen),
			}
			newItem.Loads[RegionReadBytes] = byteRate
			newItem.Loads[RegionReadKeys] = 0
			oldItem = cache.getOldHotPeerStat(i, storeID)
			if oldItem != nil && oldItem.rollingLoads[RegionReadBytes].isHot(thresholds[RegionReadBytes]) == true {
				break
			}
			item := cache.updateHotPeerStat(newItem, oldItem, direct, []float64{byteRate * interval, 0.0, 0.0}, time.Duration(interval)*time.Second)
			cache.Update(item)
		}
		thresholds := cache.calcHotThresholds(storeID)
		if i < TopNN {
			c.Assert(thresholds[RegionReadBytes], Equals, minHotThresholds[RegionReadBytes])
		} else {
			c.Assert(thresholds[RegionReadBytes], Equals, expectThreshold)
		}
	}
}

func (t *testHotPeerCache) TestRemoveFromCache(c *C) {
	peerCounts := []int{3, 5}
	intervals := []uint64{120, 60, 10}
	for _, peerCount := range peerCounts {
		for _, interval := range intervals {
			cache := NewHotPeerCache(WriteFlow)
			peers := newPeers(peerCount,
				func(i int) uint64 { return uint64(10000 + i) },
				func(i int) uint64 { return uint64(i) })
			meta := &metapb.Region{
				Id:          1000,
				Peers:       peers,
				StartKey:    []byte(""),
				EndKey:      []byte(""),
				RegionEpoch: &metapb.RegionEpoch{ConfVer: 6, Version: 6},
			}
			region := core.NewRegionInfo(
				meta,
				peers[0],
				core.SetReportInterval(interval),
				core.SetWrittenBytes(10*1024*1024*interval),
				core.SetWrittenKeys(10*1024*1024*interval),
				core.SetWrittenQuery(1024*interval),
			)
			for i := 1; i <= 200; i++ {
				checkAndUpdate(c, cache, region, peerCount)
			}
			c.Assert(cache.storesOfRegion[region.GetID()], HasLen, peerCount)
			var isClear bool
			region = region.Clone(core.SetWrittenBytes(0), core.SetWrittenKeys(0), core.SetWrittenQuery(0))
			for i := 1; i <= 200; i++ {
				checkAndUpdateSync(cache, region)
				if len(cache.storesOfRegion[region.GetID()]) == 0 {
					isClear = true
					break
				}
			}
			c.Assert(isClear, IsTrue)
		}
	}
}

func BenchmarkCheckRegionFlow(b *testing.B) {
	cache := NewHotPeerCache(Read)
	region := core.NewRegionInfo(&metapb.Region{
		Id: 1,
		Peers: []*metapb.Peer{
			{Id: 101, StoreId: 1},
			{Id: 102, StoreId: 2},
			{Id: 103, StoreId: 3},
		},
	},
		&metapb.Peer{Id: 101, StoreId: 1},
	)
	newRegion := region.Clone(
		core.WithInterval(&pdpb.TimeInterval{StartTimestamp: 0, EndTimestamp: 10}),
		core.SetReadBytes(30000*10),
		core.SetReadKeys(300000*10))
	peerInfos := make([]*core.PeerInfo, 0)
	for _, peer := range newRegion.GetPeers() {
		peerInfo := core.NewPeerInfo(peer, region.GetLoads(), 10)
		peerInfos = append(peerInfos, peerInfo)
	}
	b.ResetTimer()
	for i := 0; i < b.N; i++ {
		items := make([]*HotPeerStat, 0)
		for _, peerInfo := range peerInfos {
			item := cache.CheckPeerFlow(peerInfo, region)
			if item != nil {
				items = append(items, item)
			}
		}
		for _, ret := range items {
			cache.Update(ret)
		}
	}
}<|MERGE_RESOLUTION|>--- conflicted
+++ resolved
@@ -124,7 +124,6 @@
 	return res
 }
 
-<<<<<<< HEAD
 func checkAndUpdateSync(cache *hotPeerCache, region *core.RegionInfo) (res []*HotPeerStat) {
 	reportInterval := region.GetInterval()
 	interval := reportInterval.GetEndTimestamp() - reportInterval.GetStartTimestamp()
@@ -140,10 +139,7 @@
 	return res
 }
 
-func checkHit(c *C, cache *hotPeerCache, region *core.RegionInfo, kind FlowKind, isHit bool) {
-=======
 func checkHit(c *C, cache *hotPeerCache, region *core.RegionInfo, kind RWType, isHit bool) {
->>>>>>> 90a96894
 	var peers []*metapb.Peer
 	if kind == Read {
 		peers = []*metapb.Peer{region.GetLeader()}
@@ -251,33 +247,18 @@
 	m := RegionHeartBeatReportInterval / StoreHeartBeatReportInterval
 
 	// skip interval=0
-<<<<<<< HEAD
-	newItem := &HotPeerStat{needDelete: false, thresholds: []float64{0.0, 0.0, 0.0}, Kind: ReadFlow}
+	newItem := &HotPeerStat{needDelete: false, thresholds: []float64{0.0, 0.0, 0.0}, Kind: Read}
 	newItem = cache.updateHotPeerStat(newItem, nil, direct, []float64{0.0, 0.0, 0.0}, 0)
 	c.Check(newItem, IsNil)
 
 	// new peer, interval is larger than report interval, but no hot
-	newItem = &HotPeerStat{needDelete: false, thresholds: []float64{1.0, 1.0, 1.0}, Kind: ReadFlow}
+	newItem = &HotPeerStat{needDelete: false, thresholds: []float64{1.0, 1.0, 1.0}, Kind: Read}
 	newItem = cache.updateHotPeerStat(newItem, nil, direct, []float64{0.0, 0.0, 0.0}, 10*time.Second)
 	c.Check(newItem, IsNil)
 
 	// new peer, interval is less than report interval
-	newItem = &HotPeerStat{needDelete: false, thresholds: []float64{0.0, 0.0, 0.0}, Kind: ReadFlow}
+	newItem = &HotPeerStat{needDelete: false, thresholds: []float64{0.0, 0.0, 0.0}, Kind: Read}
 	newItem = cache.updateHotPeerStat(newItem, nil, direct, []float64{60.0, 60.0, 60.0}, 4*time.Second)
-=======
-	newItem := &HotPeerStat{needDelete: false, thresholds: []float64{0.0, 0.0, 0.0}, Kind: Read}
-	newItem = cache.updateHotPeerStat(newItem, nil, []float64{0.0, 0.0, 0.0}, 0)
-	c.Check(newItem, IsNil)
-
-	// new peer, interval is larger than report interval, but no hot
-	newItem = &HotPeerStat{needDelete: false, thresholds: []float64{1.0, 1.0, 1.0}, Kind: Read}
-	newItem = cache.updateHotPeerStat(newItem, nil, []float64{0.0, 0.0, 0.0}, 10*time.Second)
-	c.Check(newItem, IsNil)
-
-	// new peer, interval is less than report interval
-	newItem = &HotPeerStat{needDelete: false, thresholds: []float64{0.0, 0.0, 0.0}, Kind: Read}
-	newItem = cache.updateHotPeerStat(newItem, nil, []float64{60.0, 60.0, 60.0}, 4*time.Second)
->>>>>>> 90a96894
 	c.Check(newItem, NotNil)
 	c.Check(newItem.HotDegree, Equals, 0)
 	c.Check(newItem.AntiCount, Equals, 0)

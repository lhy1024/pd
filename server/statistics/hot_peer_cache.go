// Copyright 2019 TiKV Project Authors.
//
// Licensed under the Apache License, Version 2.0 (the "License");
// you may not use this file except in compliance with the License.
// You may obtain a copy of the License at
//
//     http://www.apache.org/licenses/LICENSE-2.0
//
// Unless required by applicable law or agreed to in writing, software
// distributed under the License is distributed on an "AS IS" BASIS,
// See the License for the specific language governing permissions and
// limitations under the License.

package statistics

import (
	"math"
	"time"

	"github.com/pingcap/kvproto/pkg/metapb"
	"github.com/pingcap/log"
	"github.com/tikv/pd/pkg/movingaverage"
	"github.com/tikv/pd/server/core"
	"go.uber.org/zap"
)

const (
	// TopNN is the threshold which means we can get hot threshold from store.
	TopNN = 60
	// HotThresholdRatio is used to calculate hot thresholds
	HotThresholdRatio = 0.8
	topNTTL           = 3 * RegionHeartBeatReportInterval * time.Second

	rollingWindowsSize = 5

	// HotRegionReportMinInterval is used for the simulator and test
	HotRegionReportMinInterval = 3

	hotRegionAntiCount = 2
)

var (
	minHotThresholds = [2][dimLen]float64{
		WriteFlow: {
			byteDim: 1 * 1024,
			keyDim:  32,
		},
		ReadFlow: {
			byteDim: 8 * 1024,
			keyDim:  128,
		},
	}
)

// hotPeerCache saves the hot peer's statistics.
type hotPeerCache struct {
	kind           FlowKind
	peersOfStore   map[uint64]*TopN               // storeID -> hot peers
	storesOfRegion map[uint64]map[uint64]struct{} // regionID -> storeIDs
}

// NewHotStoresStats creates a HotStoresStats
func NewHotStoresStats(kind FlowKind) *hotPeerCache {
	return &hotPeerCache{
		kind:           kind,
		peersOfStore:   make(map[uint64]*TopN),
		storesOfRegion: make(map[uint64]map[uint64]struct{}),
	}
}

// RegionStats returns hot items
func (f *hotPeerCache) RegionStats(minHotDegree int) map[uint64][]*HotPeerStat {
	res := make(map[uint64][]*HotPeerStat)
	for storeID, peers := range f.peersOfStore {
		values := peers.GetAll()
		stat := make([]*HotPeerStat, 0, len(values))
		for _, v := range values {
			if peer := v.(*HotPeerStat); peer.HotDegree >= minHotDegree {
				stat = append(stat, peer)
			}
		}
		res[storeID] = stat
	}
	return res
}

// Update updates the items in statistics.
func (f *hotPeerCache) Update(item *HotPeerStat) {
	if item.IsNeedDelete() {
		if peers, ok := f.peersOfStore[item.StoreID]; ok {
			peers.Remove(item.RegionID)
		}

		if stores, ok := f.storesOfRegion[item.RegionID]; ok {
			delete(stores, item.StoreID)
		}
	} else {
		peers, ok := f.peersOfStore[item.StoreID]
		if !ok {
			peers = NewTopN(dimLen, TopNN, topNTTL)
			f.peersOfStore[item.StoreID] = peers
		}
		peers.Put(item)

		stores, ok := f.storesOfRegion[item.RegionID]
		if !ok {
			stores = make(map[uint64]struct{})
			f.storesOfRegion[item.RegionID] = stores
		}
		stores[item.StoreID] = struct{}{}
	}
}

func (f *hotPeerCache) collectRegionMetrics(byteRate, keyRate float64, interval uint64) {
	regionHeartbeatIntervalHist.Observe(float64(interval))
	if interval == 0 {
		return
	}
	if f.kind == ReadFlow {
		readByteHist.Observe(byteRate)
		readKeyHist.Observe(keyRate)
	}
	if f.kind == WriteFlow {
		writeByteHist.Observe(byteRate)
		writeKeyHist.Observe(keyRate)
	}
}

// CheckRegionFlow checks the flow information of region.
func (f *hotPeerCache) CheckRegionFlow(region *core.RegionInfo) (ret []*HotPeerStat) {

	bytes := float64(f.getRegionBytes(region))
	keys := float64(f.getRegionKeys(region))

	reportInterval := region.GetInterval()
	interval := reportInterval.GetEndTimestamp() - reportInterval.GetStartTimestamp()

	byteRate := bytes / float64(interval)
	keyRate := keys / float64(interval)

	f.collectRegionMetrics(byteRate, keyRate, interval)
	// old region is in the front and new region is in the back
	// which ensures it will hit the cache if moving peer or transfer leader occurs with the same replica number

	var peers []uint64
	for _, peer := range region.GetPeers() {
		peers = append(peers, peer.StoreId)
	}

	var tmpItem *HotPeerStat
	storeIDs := f.getAllStoreIDs(region)
	justTransferLeader := f.justTransferLeader(region)
	for _, storeID := range storeIDs {
		isExpired := f.isRegionExpired(region, storeID) // transfer read leader or remove write peer
		oldItem := f.getOldHotPeerStat(region.GetID(), storeID)
		if isExpired && oldItem != nil { // it may has been moved to other store, we save it to tmpItem
			tmpItem = oldItem
		}

		// This is used for the simulator and test. Ignore if report too fast.
		if !isExpired && Denoising && interval < HotRegionReportMinInterval {
			continue
		}

		thresholds := f.calcHotThresholds(storeID)

		newItem := &HotPeerStat{
			StoreID:            storeID,
			RegionID:           region.GetID(),
			Kind:               f.kind,
			ByteRate:           byteRate,
			KeyRate:            keyRate,
			LastUpdateTime:     time.Now(),
			needDelete:         isExpired,
			isLeader:           region.GetLeader().GetStoreId() == storeID,
			justTransferLeader: justTransferLeader,
			interval:           interval,
			peers:              peers,
			thresholds:         thresholds,
		}

		if oldItem == nil {
			if tmpItem != nil { // use the tmpItem cached from the store where this region was in before
				oldItem = tmpItem
			} else { // new item is new peer after adding replica
				for _, storeID := range storeIDs {
					oldItem = f.getOldHotPeerStat(region.GetID(), storeID)
					if oldItem != nil {
						break
					}
				}
			}
		}

		newItem = f.updateHotPeerStat(newItem, oldItem, bytes, keys, time.Duration(interval)*time.Second)
		if newItem != nil {
			ret = append(ret, newItem)
		}
	}

	log.Debug("region heartbeat info",
		zap.String("type", f.kind.String()),
		zap.Uint64("region", region.GetID()),
		zap.Uint64("leader", region.GetLeader().GetStoreId()),
		zap.Uint64s("peers", peers),
	)
	return ret
}

func (f *hotPeerCache) IsRegionHot(region *core.RegionInfo, hotDegree int) bool {
	switch f.kind {
	case WriteFlow:
		return f.isRegionHotWithAnyPeers(region, hotDegree)
	case ReadFlow:
		return f.isRegionHotWithPeer(region, region.GetLeader(), hotDegree)
	}
	return false
}

func (f *hotPeerCache) CollectMetrics(typ string) {
	for storeID, peers := range f.peersOfStore {
		store := storeTag(storeID)
		thresholds := f.calcHotThresholds(storeID)
		hotCacheStatusGauge.WithLabelValues("total_length", store, typ).Set(float64(peers.Len()))
		hotCacheStatusGauge.WithLabelValues("byte-rate-threshold", store, typ).Set(thresholds[byteDim])
		hotCacheStatusGauge.WithLabelValues("key-rate-threshold", store, typ).Set(thresholds[keyDim])
		// for compatibility
		hotCacheStatusGauge.WithLabelValues("hotThreshold", store, typ).Set(thresholds[byteDim])
	}
}

func (f *hotPeerCache) getRegionBytes(region *core.RegionInfo) uint64 {
	switch f.kind {
	case WriteFlow:
		return region.GetBytesWritten()
	case ReadFlow:
		return region.GetBytesRead()
	}
	return 0
}

func (f *hotPeerCache) getRegionKeys(region *core.RegionInfo) uint64 {
	switch f.kind {
	case WriteFlow:
		return region.GetKeysWritten()
	case ReadFlow:
		return region.GetKeysRead()
	}
	return 0
}

func (f *hotPeerCache) getOldHotPeerStat(regionID, storeID uint64) *HotPeerStat {
	if hotPeers, ok := f.peersOfStore[storeID]; ok {
		if v := hotPeers.Get(regionID); v != nil {
			return v.(*HotPeerStat)
		}
	}
	return nil
}

func (f *hotPeerCache) isRegionExpired(region *core.RegionInfo, storeID uint64) bool {
	switch f.kind {
	case WriteFlow:
		return region.GetStorePeer(storeID) == nil
	case ReadFlow:
		return region.GetLeader().GetStoreId() != storeID
	}
	return false
}

func (f *hotPeerCache) calcHotThresholds(storeID uint64) [dimLen]float64 {
	minThresholds := minHotThresholds[f.kind]
	tn, ok := f.peersOfStore[storeID]
	if !ok || tn.Len() < TopNN {
		return minThresholds
	}
	ret := [dimLen]float64{
		byteDim: tn.GetTopNMin(byteDim).(*HotPeerStat).GetByteRate(),
		keyDim:  tn.GetTopNMin(keyDim).(*HotPeerStat).GetKeyRate(),
	}
	for k := 0; k < dimLen; k++ {
		ret[k] = math.Max(ret[k]*HotThresholdRatio, minThresholds[k])
	}
	return ret
}

// gets the storeIDs, including old region and new region
func (f *hotPeerCache) getAllStoreIDs(region *core.RegionInfo) []uint64 {
	storeIDs := make(map[uint64]struct{})
	ret := make([]uint64, 0, len(region.GetPeers()))
	// old stores
	ids, ok := f.storesOfRegion[region.GetID()]
	if ok {
		for storeID := range ids {
			storeIDs[storeID] = struct{}{}
			ret = append(ret, storeID)
		}
	}

	// new stores
	for _, peer := range region.GetPeers() {
		// ReadFlow no need consider the followers.
		if f.kind == ReadFlow && peer.GetStoreId() != region.GetLeader().GetStoreId() {
			continue
		}
		if _, ok := storeIDs[peer.GetStoreId()]; !ok {
			storeIDs[peer.GetStoreId()] = struct{}{}
			ret = append(ret, peer.GetStoreId())
		}
	}

	return ret
}
func (f *hotPeerCache) isOldColdPeer(oldItem *HotPeerStat, storeID uint64) bool {
	isOldPeer := func() bool {
		for _, id := range oldItem.peers {
			if id == storeID {
				return true
			}
		}
		return false
	}
	noInCache := func() bool {
		ids, ok := f.storesOfRegion[oldItem.RegionID]
		if ok {
			for id := range ids {
				if id == storeID {
					return false
				}
			}
		}
		return true
	}
	return isOldPeer() && noInCache()
}

func (f *hotPeerCache) justTransferLeader(region *core.RegionInfo) bool {
	ids, ok := f.storesOfRegion[region.GetID()]
	if ok {
		for storeID := range ids {
			oldItem := f.getOldHotPeerStat(region.GetID(), storeID)
			if oldItem == nil {
				continue
			}
			if oldItem.isLeader {
				return oldItem.StoreID != region.GetLeader().GetStoreId()
			}
		}
	}
	return false
}

func (f *hotPeerCache) isRegionHotWithAnyPeers(region *core.RegionInfo, hotDegree int) bool {
	for _, peer := range region.GetPeers() {
		if f.isRegionHotWithPeer(region, peer, hotDegree) {
			return true
		}
	}
	return false
}

func (f *hotPeerCache) isRegionHotWithPeer(region *core.RegionInfo, peer *metapb.Peer, hotDegree int) bool {
	if peer == nil {
		return false
	}
	storeID := peer.GetStoreId()
	if peers, ok := f.peersOfStore[storeID]; ok {
		if stat := peers.Get(region.GetID()); stat != nil {
			return stat.(*HotPeerStat).HotDegree >= hotDegree
		}
	}
	return false
}

func (f *hotPeerCache) getDefaultTimeMedian() *movingaverage.TimeMedian {
	return movingaverage.NewTimeMedian(DefaultAotSize, rollingWindowsSize, RegionHeartBeatReportInterval*time.Second)
}

func (f *hotPeerCache) updateHotPeerStat(newItem, oldItem *HotPeerStat, bytes, keys float64, interval time.Duration) *HotPeerStat {
<<<<<<< HEAD
	if newItem == nil || newItem.needDelete {
=======
	if newItem.needDelete {
>>>>>>> fab689de
		return newItem
	}

	if oldItem == nil {
		if interval == 0 {
<<<<<<< HEAD
			return nil
		}
		if interval.Seconds() >= RegionHeartBeatReportInterval {
			isHot := bytes/interval.Seconds() >= newItem.thresholds[byteDim] || keys/interval.Seconds() >= newItem.thresholds[keyDim]
			if !isHot {
				return nil
			}
=======
			return nil
		}
		isHot := bytes/interval.Seconds() >= newItem.thresholds[byteDim] || keys/interval.Seconds() >= newItem.thresholds[keyDim]
		if !isHot {
			return nil
		}
		if interval.Seconds() >= RegionHeartBeatReportInterval {
>>>>>>> fab689de
			newItem.HotDegree = 1
			newItem.AntiCount = hotRegionAntiCount
		}
		newItem.isNew = true
		newItem.rollingByteRate = newDimStat(byteDim)
		newItem.rollingKeyRate = newDimStat(keyDim)
		newItem.rollingByteRate.Add(bytes, interval)
		newItem.rollingKeyRate.Add(keys, interval)
		if newItem.rollingKeyRate.isFull() {
			newItem.clearLastAverage()
		}
		return newItem
	}

	newItem.rollingByteRate = oldItem.rollingByteRate
	newItem.rollingKeyRate = oldItem.rollingKeyRate

	if newItem.justTransferLeader {
		newItem.HotDegree = oldItem.HotDegree
		newItem.AntiCount = oldItem.AntiCount
		// skip the first heartbeat interval after transfer leader
		return newItem
	}

	newItem.rollingByteRate.Add(bytes, interval)
	newItem.rollingKeyRate.Add(keys, interval)

	if !newItem.rollingKeyRate.isFull() {
		// not update hot degree and anti count
		newItem.HotDegree = oldItem.HotDegree
		newItem.AntiCount = oldItem.AntiCount
	} else {
		if f.isOldColdPeer(oldItem, newItem.StoreID) {
<<<<<<< HEAD
			if newItem.isHot() {
=======
			if newItem.isFullAndHot() {
>>>>>>> fab689de
				newItem.HotDegree = 1
				newItem.AntiCount = hotRegionAntiCount
			} else {
				newItem.needDelete = true
			}
		} else {
<<<<<<< HEAD
			if newItem.isHot() {
=======
			if newItem.isFullAndHot() {
>>>>>>> fab689de
				newItem.HotDegree = oldItem.HotDegree + 1
				newItem.AntiCount = hotRegionAntiCount
			} else {
				newItem.HotDegree = oldItem.HotDegree - 1
				newItem.AntiCount = oldItem.AntiCount - 1
				if newItem.AntiCount <= 0 {
					newItem.needDelete = true
				}
			}
		}
		newItem.clearLastAverage()
	}
	return newItem
}<|MERGE_RESOLUTION|>--- conflicted
+++ resolved
@@ -377,25 +377,12 @@
 }
 
 func (f *hotPeerCache) updateHotPeerStat(newItem, oldItem *HotPeerStat, bytes, keys float64, interval time.Duration) *HotPeerStat {
-<<<<<<< HEAD
-	if newItem == nil || newItem.needDelete {
-=======
 	if newItem.needDelete {
->>>>>>> fab689de
 		return newItem
 	}
 
 	if oldItem == nil {
 		if interval == 0 {
-<<<<<<< HEAD
-			return nil
-		}
-		if interval.Seconds() >= RegionHeartBeatReportInterval {
-			isHot := bytes/interval.Seconds() >= newItem.thresholds[byteDim] || keys/interval.Seconds() >= newItem.thresholds[keyDim]
-			if !isHot {
-				return nil
-			}
-=======
 			return nil
 		}
 		isHot := bytes/interval.Seconds() >= newItem.thresholds[byteDim] || keys/interval.Seconds() >= newItem.thresholds[keyDim]
@@ -403,7 +390,6 @@
 			return nil
 		}
 		if interval.Seconds() >= RegionHeartBeatReportInterval {
->>>>>>> fab689de
 			newItem.HotDegree = 1
 			newItem.AntiCount = hotRegionAntiCount
 		}
@@ -437,22 +423,14 @@
 		newItem.AntiCount = oldItem.AntiCount
 	} else {
 		if f.isOldColdPeer(oldItem, newItem.StoreID) {
-<<<<<<< HEAD
-			if newItem.isHot() {
-=======
 			if newItem.isFullAndHot() {
->>>>>>> fab689de
 				newItem.HotDegree = 1
 				newItem.AntiCount = hotRegionAntiCount
 			} else {
 				newItem.needDelete = true
 			}
 		} else {
-<<<<<<< HEAD
-			if newItem.isHot() {
-=======
 			if newItem.isFullAndHot() {
->>>>>>> fab689de
 				newItem.HotDegree = oldItem.HotDegree + 1
 				newItem.AntiCount = hotRegionAntiCount
 			} else {

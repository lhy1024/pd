--- conflicted
+++ resolved
@@ -45,7 +45,6 @@
 	hotRegionAntiCount = 2
 )
 
-<<<<<<< HEAD
 var MinHotThresholds = [RegionStatCount]float64{
 	RegionReadBytes:    8 * units.KiB,
 	RegionReadKeys:     128,
@@ -60,16 +59,6 @@
 
 func ObserveRegionStats(regionID uint64) {
 	atomic.StoreUint64(&observerRegionID, regionID)
-=======
-// MinHotThresholds are min threshold of hot peers
-var MinHotThresholds = [RegionStatCount]float64{
-	RegionWriteBytes: 1 * units.KiB,
-	RegionWriteKeys:  32,
-	RegionWriteQuery: 32,
-	RegionReadBytes:  8 * units.KiB,
-	RegionReadKeys:   128,
-	RegionReadQuery:  128,
->>>>>>> ef2aa5de
 }
 
 // hotPeerCache saves the hot peer's statistics.
@@ -317,11 +306,7 @@
 	statKinds := f.kind.RegionStats()
 	ret := make([]float64, DimLen)
 	for i, k := range statKinds {
-<<<<<<< HEAD
 		ret[i] = MinHotThresholds[k]
-=======
-		mins[i] = MinHotThresholds[k]
->>>>>>> ef2aa5de
 	}
 	tn, ok := f.peersOfStore[storeID]
 	if !ok || tn.Len() < TopNN {
@@ -560,10 +545,6 @@
 		newItem.AntiCount = oldItem.AntiCount
 	}
 	newItem.allowInherited = true
-<<<<<<< HEAD
-
-=======
->>>>>>> ef2aa5de
 }
 
 func initItem(item *HotPeerStat) {

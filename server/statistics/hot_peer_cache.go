--- conflicted
+++ resolved
@@ -14,6 +14,7 @@
 package statistics
 
 import (
+	"go.uber.org/zap"
 	"math"
 	"time"
 
@@ -198,16 +199,12 @@
 			ret = append(ret, newItem)
 		}
 	}
-<<<<<<< HEAD
-
-	log.Info("region heartbeat info",
+	log.Debug("region heartbeat info",
 		zap.String("type", f.kind.String()),
 		zap.Uint64("region", region.GetID()),
 		zap.Uint64("leader", region.GetLeader().GetStoreId()),
 		zap.Uint64s("peers", peers),
 	)
-=======
->>>>>>> 8b3e5c71
 	return ret
 }
 

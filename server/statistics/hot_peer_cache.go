// Copyright 2019 TiKV Project Authors.
//
// Licensed under the Apache License, Version 2.0 (the "License");
// you may not use this file except in compliance with the License.
// You may obtain a copy of the License at
//
//     http://www.apache.org/licenses/LICENSE-2.0
//
// Unless required by applicable law or agreed to in writing, software
// distributed under the License is distributed on an "AS IS" BASIS,
// WITHOUT WARRANTIES OR CONDITIONS OF ANY KIND, either express or implied.
// See the License for the specific language governing permissions and
// limitations under the License.

package statistics

import (
	"math"
	"time"

	"github.com/docker/go-units"
	"github.com/pingcap/kvproto/pkg/metapb"
	"github.com/pingcap/log"
	"github.com/tikv/pd/pkg/slice"
	"github.com/tikv/pd/server/core"
)

const (
	// TopNN is the threshold which means we can get hot threshold from store.
	TopNN = 60
	// HotThresholdRatio is used to calculate hot thresholds
	HotThresholdRatio = 0.8
	// WriteReportInterval indicates the interval between write interval
	WriteReportInterval = RegionHeartBeatReportInterval
	// ReadReportInterval indicates the interval between read stats report
	ReadReportInterval = StoreHeartBeatReportInterval

	rollingWindowsSize = 5

	// HotRegionReportMinInterval is used for the simulator and test
	HotRegionReportMinInterval = 3

	// HotRegionAntiCount is default value for antiCount
	HotRegionAntiCount = 2

	queueCap = 20000
)

// ThresholdsUpdateInterval is the default interval to update thresholds.
// the refresh interval should be less than store heartbeat interval to keep the next calculate must use the latest threshold.
var ThresholdsUpdateInterval = 8 * time.Second

// Denoising is an option to calculate flow base on the real heartbeats. Should
// only turn off by the simulator and the test.
var Denoising = true

// MinHotThresholds is the threshold at which this dimension is recorded as a hot spot.
var MinHotThresholds = [RegionStatCount]float64{
	RegionReadBytes:     8 * units.KiB,
	RegionReadKeys:      128,
	RegionReadQueryNum:  128,
	RegionWriteBytes:    1 * units.KiB,
	RegionWriteKeys:     32,
	RegionWriteQueryNum: 32,
}

<<<<<<< HEAD
// DefaultThresholdsUpdateInterval is the default interval to update thresholds.
var DefaultThresholdsUpdateInterval = StoreHeartBeatReportInterval * time.Second

type thresholdWithTime struct {
=======
type thresholds struct {
>>>>>>> cdcce2dc
	updatedTime time.Time
	rates       []float64
}

// hotPeerCache saves the hot peer's statistics.
type hotPeerCache struct {
<<<<<<< HEAD
	kind               RWType
	peersOfStore       map[uint64]*TopN               // storeID -> hot peers
	storesOfRegion     map[uint64]map[uint64]struct{} // regionID -> storeIDs
	regionsOfStore     map[uint64]map[uint64]struct{} // storeID -> regionIDs
	topNTTL            time.Duration
	reportIntervalSecs int
	taskQueue          chan FlowItemTask
	defaultThresholds  []float64
	thresholdsOfStore  map[uint64]*thresholdWithTime // storeID -> thresholds
=======
	kind              RWType
	peersOfStore      map[uint64]*TopN               // storeID -> hot peers
	storesOfRegion    map[uint64]map[uint64]struct{} // regionID -> storeIDs
	regionsOfStore    map[uint64]map[uint64]struct{} // storeID -> regionIDs
	topNTTL           time.Duration
	taskQueue         chan FlowItemTask
	thresholdsOfStore map[uint64]*thresholds // storeID -> thresholds
	// TODO: consider to remove store info when store is offline.
>>>>>>> cdcce2dc
}

// NewHotPeerCache creates a hotPeerCache
func NewHotPeerCache(kind RWType) *hotPeerCache {
<<<<<<< HEAD
	statKinds := kind.RegionStats()
	defaultThresholds := make([]float64, DimLen)
	for dim, kind := range statKinds {
		defaultThresholds[dim] = MinHotThresholds[kind]
	}
	c := &hotPeerCache{
=======
	return &hotPeerCache{
>>>>>>> cdcce2dc
		kind:              kind,
		peersOfStore:      make(map[uint64]*TopN),
		storesOfRegion:    make(map[uint64]map[uint64]struct{}),
		regionsOfStore:    make(map[uint64]map[uint64]struct{}),
		taskQueue:         make(chan FlowItemTask, queueCap),
<<<<<<< HEAD
		defaultThresholds: defaultThresholds,
		thresholdsOfStore: make(map[uint64]*thresholdWithTime),
	}
	if kind == Write {
		c.reportIntervalSecs = WriteReportInterval
	} else {
		c.reportIntervalSecs = ReadReportInterval
=======
		thresholdsOfStore: make(map[uint64]*thresholds),
		topNTTL:           time.Duration(3*kind.ReportInterval()) * time.Second,
>>>>>>> cdcce2dc
	}
}

// TODO: rename RegionStats as PeerStats
// RegionStats returns hot items
func (f *hotPeerCache) RegionStats(minHotDegree int) map[uint64][]*HotPeerStat {
	res := make(map[uint64][]*HotPeerStat)
	for storeID, peers := range f.peersOfStore {
		values := peers.GetAll()
		stat := make([]*HotPeerStat, 0, len(values))
		for _, v := range values {
			if peer := v.(*HotPeerStat); peer.HotDegree >= minHotDegree && !peer.inCold && peer.AntiCount == f.kind.DefaultAntiCount() {
				stat = append(stat, peer)
			}
		}
		res[storeID] = stat
	}
	return res
}

func (f *hotPeerCache) updateStat(item *HotPeerStat) {
	switch item.actionType {
	case Remove:
		f.removeItem(item)
		item.Log("region heartbeat remove from cache", log.Debug)
		incMetrics("remove_item", item.StoreID, f.kind)
		return
	case Add:
		incMetrics("add_item", item.StoreID, f.kind)
	case Update:
		incMetrics("update_item", item.StoreID, f.kind)
	}
	// for add and update
	f.putItem(item)
	item.Log("region heartbeat update", log.Debug)
}

func (f *hotPeerCache) collectPeerMetrics(loads []float64, interval uint64) {
	regionHeartbeatIntervalHist.Observe(float64(interval))
	if interval == 0 {
		return
	}
	// TODO: use unified metrics. (keep backward compatibility at the same time)
	for _, k := range f.kind.RegionStats() {
		switch k {
		case RegionReadBytes:
			readByteHist.Observe(loads[int(k)])
		case RegionReadKeys:
			readKeyHist.Observe(loads[int(k)])
		case RegionWriteBytes:
			writeByteHist.Observe(loads[int(k)])
		case RegionWriteKeys:
			writeKeyHist.Observe(loads[int(k)])
		case RegionWriteQueryNum:
			writeQueryHist.Observe(loads[int(k)])
		case RegionReadQueryNum:
			readQueryHist.Observe(loads[int(k)])
		}
	}
}

// collectExpiredItems collects expired items, mark them as needDelete and puts them into inherit items
func (f *hotPeerCache) collectExpiredItems(region *core.RegionInfo) []*HotPeerStat {
	regionID := region.GetID()
	items := make([]*HotPeerStat, 0)
	for _, storeID := range f.getAllStoreIDs(region) {
		if region.GetStorePeer(storeID) == nil {
			item := f.getOldHotPeerStat(regionID, storeID)
			if item != nil {
				item.actionType = Remove
				items = append(items, item)
			}
		}
	}
	return items
}

// checkPeerFlow checks the flow information of a peer.
// Notice: checkPeerFlow couldn't be used concurrently.
// checkPeerFlow will update oldItem's rollingLoads into newItem, thus we should use write lock here.
func (f *hotPeerCache) checkPeerFlow(peer *core.PeerInfo, region *core.RegionInfo) *HotPeerStat {
	interval := peer.GetInterval()
	if Denoising && interval < HotRegionReportMinInterval { // for test or simulator purpose
		return nil
	}
	storeID := peer.GetStoreID()
	deltaLoads := peer.GetLoads()
	f.collectPeerMetrics(deltaLoads, interval) // update metrics
	regionID := region.GetID()
	oldItem := f.getOldHotPeerStat(regionID, storeID)

	// check whether the peer is allowed to be inherited
	source := direct
	if oldItem == nil {
		for _, storeID := range f.getAllStoreIDs(region) {
			oldItem = f.getOldHotPeerStat(regionID, storeID)
			if oldItem != nil && oldItem.allowInherited {
				source = inherit
				break
			}
		}
	}

	// check new item whether is hot
	if oldItem == nil {
		regionStats := f.kind.RegionStats()
		thresholds := f.calcHotThresholds(storeID)
		isHot := slice.AnyOf(regionStats, func(i int) bool {
			return deltaLoads[regionStats[i]]/float64(interval) >= thresholds[i]
		})
		if !isHot {
			return nil
		}
	}

	newItem := &HotPeerStat{
<<<<<<< HEAD
		StoreID:    storeID,
		RegionID:   regionID,
		Loads:      f.kind.GetLoadRatesFromPeer(peer),
		isLeader:   region.GetLeader().GetStoreId() == storeID,
		interval:   interval,
		actionType: Update,
		stores:     make([]uint64, len(region.GetPeers())),
	}
	for _, peer := range region.GetPeers() {
		newItem.stores = append(newItem.stores, peer.GetStoreId())
=======
		StoreID:        storeID,
		RegionID:       regionID,
		Loads:          f.kind.GetLoadRatesFromPeer(peer),
		LastUpdateTime: time.Now(),
		isLeader:       region.GetLeader().GetStoreId() == storeID,
		isLearner:      region.GetStoreLearner(storeID) != nil,
		interval:       interval,
		peers:          region.GetPeers(),
		actionType:     Update,
		thresholds:     thresholds,
		source:         source,
>>>>>>> cdcce2dc
	}

	if oldItem == nil {
		return f.updateNewHotPeerStat(newItem, deltaLoads, time.Duration(interval)*time.Second)
	}
	return f.updateHotPeerStat(region, newItem, oldItem, deltaLoads, time.Duration(interval)*time.Second, source)
}

// checkColdPeer checks the collect the un-heartbeat peer and maintain it.
func (f *hotPeerCache) checkColdPeer(storeID uint64, reportRegions map[uint64]*core.RegionInfo, interval uint64) (ret []*HotPeerStat) {
	// for test or simulator purpose
	if Denoising && interval < HotRegionReportMinInterval {
		return
	}
	previousHotStat, ok := f.regionsOfStore[storeID]
	// There is no need to continue since the store doesn't have any hot regions.
	if !ok {
		return
	}
	// Check if the original hot regions are still reported by the store heartbeat.
	for regionID := range previousHotStat {
		// If it's not reported, we need to update the original information.
		if region, ok := reportRegions[regionID]; !ok {
			oldItem := f.getOldHotPeerStat(regionID, storeID)
			// The region is not hot in the store, do nothing.
			if oldItem == nil {
				continue
			}

			// update the original hot peer, and mark it as cold.
			newItem := &HotPeerStat{
				StoreID:  storeID,
				RegionID: regionID,
				// use 0 to make the cold newItem won't affect the loads.
				Loads:      make([]float64, len(oldItem.Loads)),
				isLeader:   oldItem.isLeader,
				interval:   interval,
				actionType: Update,
				inCold:     true,
				stores:     oldItem.stores,
			}
			deltaLoads := make([]float64, RegionStatCount)
			thresholds := f.calcHotThresholds(storeID)
			source := direct
			for i, loads := range thresholds {
				deltaLoads[i] = loads * float64(interval)
			}
			stat := f.updateHotPeerStat(region, newItem, oldItem, deltaLoads, time.Duration(interval)*time.Second, source)
			if stat != nil {
				ret = append(ret, stat)
			}
		}
	}
	return
}

func (f *hotPeerCache) collectMetrics(typ string) {
	for storeID, peers := range f.peersOfStore {
		store := storeTag(storeID)
		thresholds := f.calcHotThresholds(storeID)
		hotCacheStatusGauge.WithLabelValues("total_length", store, typ).Set(float64(peers.Len()))
		hotCacheStatusGauge.WithLabelValues("byte-rate-threshold", store, typ).Set(thresholds[ByteDim])
		hotCacheStatusGauge.WithLabelValues("key-rate-threshold", store, typ).Set(thresholds[KeyDim])
		// for compatibility
		hotCacheStatusGauge.WithLabelValues("hotThreshold", store, typ).Set(thresholds[ByteDim])
	}
}

func (f *hotPeerCache) getOldHotPeerStat(regionID, storeID uint64) *HotPeerStat {
	if hotPeers, ok := f.peersOfStore[storeID]; ok {
		if v := hotPeers.Get(regionID); v != nil {
			return v.(*HotPeerStat)
		}
	}
	return nil
}

func (f *hotPeerCache) calcHotThresholds(storeID uint64) []float64 {
<<<<<<< HEAD
	tn, ok := f.peersOfStore[storeID]
	if !ok || tn.Len() < TopNN {
		return f.defaultThresholds
	}
	thresholds, ok := f.thresholdsOfStore[storeID]
	if ok && time.Since(thresholds.updatedTime) <= DefaultThresholdsUpdateInterval {
		return thresholds.rates
	}
	thresholds = &thresholdWithTime{
		updatedTime: time.Now(),
		rates:       make([]float64, DimLen),
	}
	for i := range thresholds.rates {
		thresholds.rates[i] = math.Max(tn.GetTopNMin(i).(*HotPeerStat).GetLoad(i)*HotThresholdRatio, f.defaultThresholds[i])
	}
	f.thresholdsOfStore[storeID] = thresholds
	return thresholds.rates
=======
	t, ok := f.thresholdsOfStore[storeID]
	if ok && time.Since(t.updatedTime) <= ThresholdsUpdateInterval {
		return t.rates
	}
	t = &thresholds{
		updatedTime: time.Now(),
		rates:       make([]float64, DimLen),
	}
	f.thresholdsOfStore[storeID] = t
	statKinds := f.kind.RegionStats()
	for dim, kind := range statKinds {
		t.rates[dim] = MinHotThresholds[kind]
	}
	tn, ok := f.peersOfStore[storeID]
	if !ok || tn.Len() < TopNN {
		return t.rates
	}
	for i := range t.rates {
		t.rates[i] = math.Max(tn.GetTopNMin(i).(*HotPeerStat).GetLoad(i)*HotThresholdRatio, t.rates[i])
	}
	return t.rates
>>>>>>> cdcce2dc
}

// gets the storeIDs, including old region and new region
func (f *hotPeerCache) getAllStoreIDs(region *core.RegionInfo) []uint64 {
	storeIDs := make(map[uint64]struct{})
	regionPeers := region.GetPeers()
	ret := make([]uint64, 0, len(regionPeers))
	// old stores
	ids, ok := f.storesOfRegion[region.GetID()]
	if ok {
		for storeID := range ids {
			storeIDs[storeID] = struct{}{}
			ret = append(ret, storeID)
		}
	}

	// new stores
	for _, peer := range region.GetPeers() {
		if _, ok := storeIDs[peer.GetStoreId()]; !ok {
			storeIDs[peer.GetStoreId()] = struct{}{}
			ret = append(ret, peer.GetStoreId())
		}
	}

	return ret
}

func (f *hotPeerCache) isOldColdPeer(oldItem *HotPeerStat, storeID uint64) bool {
	isOldPeer := func() bool {
		for _, id := range oldItem.stores {
			if id == storeID {
				return true
			}
		}
		return false
	}
	noInCache := func() bool {
		ids, ok := f.storesOfRegion[oldItem.RegionID]
		if ok {
			for id := range ids {
				if id == storeID {
					return false
				}
			}
		}
		return true
	}
	return isOldPeer() && noInCache()
}

func (f *hotPeerCache) justTransferLeader(region *core.RegionInfo) bool {
	if region == nil {
		return false
	}
	ids, ok := f.storesOfRegion[region.GetID()]
	if ok {
		for storeID := range ids {
			oldItem := f.getOldHotPeerStat(region.GetID(), storeID)
			if oldItem == nil {
				continue
			}
			if oldItem.isLeader {
				return oldItem.StoreID != region.GetLeader().GetStoreId()
			}
		}
	}
	return false
}

func (f *hotPeerCache) isRegionHotWithAnyPeers(region *core.RegionInfo, hotDegree int) bool {
	for _, peer := range region.GetPeers() {
		if f.isRegionHotWithPeer(region, peer, hotDegree) {
			return true
		}
	}
	return false
}

func (f *hotPeerCache) isRegionHotWithPeer(region *core.RegionInfo, peer *metapb.Peer, hotDegree int) bool {
	if peer == nil {
		return false
	}
	if stat := f.getHotPeerStat(region.GetID(), peer.GetStoreId()); stat != nil {
		return stat.HotDegree >= hotDegree
	}
	return false
}

func (f *hotPeerCache) getHotPeerStat(regionID, storeID uint64) *HotPeerStat {
	if peers, ok := f.peersOfStore[storeID]; ok {
		if stat := peers.Get(regionID); stat != nil {
			return stat.(*HotPeerStat)
		}
	}
	return nil
}

func (f *hotPeerCache) updateHotPeerStat(region *core.RegionInfo, newItem, oldItem *HotPeerStat, deltaLoads []float64, interval time.Duration, source sourceKind) *HotPeerStat {
	regionStats := f.kind.RegionStats()

	if source == inherit {
		for _, dim := range oldItem.rollingLoads {
			newItem.rollingLoads = append(newItem.rollingLoads, dim.Clone())
		}
		newItem.allowInherited = false
	} else {
		newItem.rollingLoads = oldItem.rollingLoads
		newItem.allowInherited = oldItem.allowInherited
	}

	if f.justTransferLeader(region) {
		newItem.lastTransferLeaderTime = time.Now()
		// skip the first heartbeat flow statistic after transfer leader, because its statistics are calculated by the last leader in this store and are inaccurate
		// maintain anticount and hotdegree to avoid store threshold and hot peer are unstable.
		// For write stat, as the stat is send by region heartbeat, the first heartbeat will be skipped.
		// For read stat, as the stat is send by store heartbeat, the first heartbeat won't be skipped.
		if f.kind == Write {
			f.inheritItem(newItem, oldItem)
			return newItem
		}
	} else {
		newItem.lastTransferLeaderTime = oldItem.lastTransferLeaderTime
	}

	for i, k := range regionStats {
		newItem.rollingLoads[i].Add(deltaLoads[k], interval)
	}

	isFull := newItem.rollingLoads[0].isFull() // The intervals of dims are the same, so it is only necessary to determine whether any of them
	if !isFull {
		// not update hot degree and anti count
		f.inheritItem(newItem, oldItem)
	} else {
		// If item is inCold, it means the pd didn't recv this item in the store heartbeat,
		// thus we make it colder
		if newItem.inCold {
			f.coldItem(newItem, oldItem)
		} else {
			thresholds := f.calcHotThresholds(newItem.StoreID)
			if f.isOldColdPeer(oldItem, newItem.StoreID) {
<<<<<<< HEAD
				if newItem.isHot(thresholds) {
=======
				if newItem.isHot() {
>>>>>>> cdcce2dc
					f.initItem(newItem)
				} else {
					newItem.actionType = Remove
				}
			} else {
<<<<<<< HEAD
				if newItem.isHot(thresholds) {
=======
				if newItem.isHot() {
>>>>>>> cdcce2dc
					f.hotItem(newItem, oldItem)
				} else {
					f.coldItem(newItem, oldItem)
				}
			}
		}
		newItem.clearLastAverage()
	}
	return newItem
}

func (f *hotPeerCache) updateNewHotPeerStat(newItem *HotPeerStat, deltaLoads []float64, interval time.Duration) *HotPeerStat {
	regionStats := f.kind.RegionStats()
	// interval is not 0 which is guaranteed by the caller.
<<<<<<< HEAD
	if interval.Seconds() >= float64(f.reportIntervalSecs) {
=======
	if interval.Seconds() >= float64(f.kind.ReportInterval()) {
>>>>>>> cdcce2dc
		f.initItem(newItem)
	}
	newItem.actionType = Add
	newItem.rollingLoads = make([]*dimStat, len(regionStats))
	for i, k := range regionStats {
		ds := newDimStat(k, f.interval())
		ds.Add(deltaLoads[k], interval)
		if ds.isFull() {
			ds.clearLastAverage()
		}
		newItem.rollingLoads[i] = ds
	}
	return newItem
}

func (f *hotPeerCache) putItem(item *HotPeerStat) {
	peers, ok := f.peersOfStore[item.StoreID]
	if !ok {
		peers = NewTopN(DimLen, TopNN, f.topNTTL)
		f.peersOfStore[item.StoreID] = peers
	}
	peers.Put(item)
	stores, ok := f.storesOfRegion[item.RegionID]
	if !ok {
		stores = make(map[uint64]struct{})
		f.storesOfRegion[item.RegionID] = stores
	}
	stores[item.StoreID] = struct{}{}
	regions, ok := f.regionsOfStore[item.StoreID]
	if !ok {
		regions = make(map[uint64]struct{})
		f.regionsOfStore[item.StoreID] = regions
	}
	regions[item.RegionID] = struct{}{}
}

func (f *hotPeerCache) removeItem(item *HotPeerStat) {
	if peers, ok := f.peersOfStore[item.StoreID]; ok {
		peers.Remove(item.RegionID)
	}
	if stores, ok := f.storesOfRegion[item.RegionID]; ok {
		delete(stores, item.StoreID)
	}
	if regions, ok := f.regionsOfStore[item.StoreID]; ok {
		delete(regions, item.RegionID)
	}
}

func (f *hotPeerCache) coldItem(newItem, oldItem *HotPeerStat) {
	newItem.HotDegree = oldItem.HotDegree - 1
	newItem.AntiCount = oldItem.AntiCount - 1
	if newItem.AntiCount <= 0 {
		newItem.actionType = Remove
	} else {
		newItem.allowInherited = true
	}
}

func (f *hotPeerCache) hotItem(newItem, oldItem *HotPeerStat) {
	newItem.HotDegree = oldItem.HotDegree + 1
	if oldItem.AntiCount < f.kind.DefaultAntiCount() {
		newItem.AntiCount = oldItem.AntiCount + 1
	} else {
		newItem.AntiCount = oldItem.AntiCount
	}
	newItem.allowInherited = true
}

func (f *hotPeerCache) initItem(item *HotPeerStat) {
	item.HotDegree = 1
	item.AntiCount = f.kind.DefaultAntiCount()
	item.allowInherited = true
}

func (f *hotPeerCache) inheritItem(newItem, oldItem *HotPeerStat) {
	newItem.HotDegree = oldItem.HotDegree
	newItem.AntiCount = oldItem.AntiCount
}

func (f *hotPeerCache) interval() time.Duration {
	return time.Duration(f.kind.ReportInterval()) * time.Second
}<|MERGE_RESOLUTION|>--- conflicted
+++ resolved
@@ -64,31 +64,13 @@
 	RegionWriteQueryNum: 32,
 }
 
-<<<<<<< HEAD
-// DefaultThresholdsUpdateInterval is the default interval to update thresholds.
-var DefaultThresholdsUpdateInterval = StoreHeartBeatReportInterval * time.Second
-
-type thresholdWithTime struct {
-=======
 type thresholds struct {
->>>>>>> cdcce2dc
 	updatedTime time.Time
 	rates       []float64
 }
 
 // hotPeerCache saves the hot peer's statistics.
 type hotPeerCache struct {
-<<<<<<< HEAD
-	kind               RWType
-	peersOfStore       map[uint64]*TopN               // storeID -> hot peers
-	storesOfRegion     map[uint64]map[uint64]struct{} // regionID -> storeIDs
-	regionsOfStore     map[uint64]map[uint64]struct{} // storeID -> regionIDs
-	topNTTL            time.Duration
-	reportIntervalSecs int
-	taskQueue          chan FlowItemTask
-	defaultThresholds  []float64
-	thresholdsOfStore  map[uint64]*thresholdWithTime // storeID -> thresholds
-=======
 	kind              RWType
 	peersOfStore      map[uint64]*TopN               // storeID -> hot peers
 	storesOfRegion    map[uint64]map[uint64]struct{} // regionID -> storeIDs
@@ -97,38 +79,18 @@
 	taskQueue         chan FlowItemTask
 	thresholdsOfStore map[uint64]*thresholds // storeID -> thresholds
 	// TODO: consider to remove store info when store is offline.
->>>>>>> cdcce2dc
 }
 
 // NewHotPeerCache creates a hotPeerCache
 func NewHotPeerCache(kind RWType) *hotPeerCache {
-<<<<<<< HEAD
-	statKinds := kind.RegionStats()
-	defaultThresholds := make([]float64, DimLen)
-	for dim, kind := range statKinds {
-		defaultThresholds[dim] = MinHotThresholds[kind]
-	}
-	c := &hotPeerCache{
-=======
 	return &hotPeerCache{
->>>>>>> cdcce2dc
 		kind:              kind,
 		peersOfStore:      make(map[uint64]*TopN),
 		storesOfRegion:    make(map[uint64]map[uint64]struct{}),
 		regionsOfStore:    make(map[uint64]map[uint64]struct{}),
 		taskQueue:         make(chan FlowItemTask, queueCap),
-<<<<<<< HEAD
-		defaultThresholds: defaultThresholds,
-		thresholdsOfStore: make(map[uint64]*thresholdWithTime),
-	}
-	if kind == Write {
-		c.reportIntervalSecs = WriteReportInterval
-	} else {
-		c.reportIntervalSecs = ReadReportInterval
-=======
 		thresholdsOfStore: make(map[uint64]*thresholds),
 		topNTTL:           time.Duration(3*kind.ReportInterval()) * time.Second,
->>>>>>> cdcce2dc
 	}
 }
 
@@ -245,7 +207,6 @@
 	}
 
 	newItem := &HotPeerStat{
-<<<<<<< HEAD
 		StoreID:    storeID,
 		RegionID:   regionID,
 		Loads:      f.kind.GetLoadRatesFromPeer(peer),
@@ -256,19 +217,6 @@
 	}
 	for _, peer := range region.GetPeers() {
 		newItem.stores = append(newItem.stores, peer.GetStoreId())
-=======
-		StoreID:        storeID,
-		RegionID:       regionID,
-		Loads:          f.kind.GetLoadRatesFromPeer(peer),
-		LastUpdateTime: time.Now(),
-		isLeader:       region.GetLeader().GetStoreId() == storeID,
-		isLearner:      region.GetStoreLearner(storeID) != nil,
-		interval:       interval,
-		peers:          region.GetPeers(),
-		actionType:     Update,
-		thresholds:     thresholds,
-		source:         source,
->>>>>>> cdcce2dc
 	}
 
 	if oldItem == nil {
@@ -347,25 +295,6 @@
 }
 
 func (f *hotPeerCache) calcHotThresholds(storeID uint64) []float64 {
-<<<<<<< HEAD
-	tn, ok := f.peersOfStore[storeID]
-	if !ok || tn.Len() < TopNN {
-		return f.defaultThresholds
-	}
-	thresholds, ok := f.thresholdsOfStore[storeID]
-	if ok && time.Since(thresholds.updatedTime) <= DefaultThresholdsUpdateInterval {
-		return thresholds.rates
-	}
-	thresholds = &thresholdWithTime{
-		updatedTime: time.Now(),
-		rates:       make([]float64, DimLen),
-	}
-	for i := range thresholds.rates {
-		thresholds.rates[i] = math.Max(tn.GetTopNMin(i).(*HotPeerStat).GetLoad(i)*HotThresholdRatio, f.defaultThresholds[i])
-	}
-	f.thresholdsOfStore[storeID] = thresholds
-	return thresholds.rates
-=======
 	t, ok := f.thresholdsOfStore[storeID]
 	if ok && time.Since(t.updatedTime) <= ThresholdsUpdateInterval {
 		return t.rates
@@ -387,7 +316,6 @@
 		t.rates[i] = math.Max(tn.GetTopNMin(i).(*HotPeerStat).GetLoad(i)*HotThresholdRatio, t.rates[i])
 	}
 	return t.rates
->>>>>>> cdcce2dc
 }
 
 // gets the storeIDs, including old region and new region
@@ -528,21 +456,13 @@
 		} else {
 			thresholds := f.calcHotThresholds(newItem.StoreID)
 			if f.isOldColdPeer(oldItem, newItem.StoreID) {
-<<<<<<< HEAD
 				if newItem.isHot(thresholds) {
-=======
-				if newItem.isHot() {
->>>>>>> cdcce2dc
 					f.initItem(newItem)
 				} else {
 					newItem.actionType = Remove
 				}
 			} else {
-<<<<<<< HEAD
 				if newItem.isHot(thresholds) {
-=======
-				if newItem.isHot() {
->>>>>>> cdcce2dc
 					f.hotItem(newItem, oldItem)
 				} else {
 					f.coldItem(newItem, oldItem)
@@ -557,11 +477,7 @@
 func (f *hotPeerCache) updateNewHotPeerStat(newItem *HotPeerStat, deltaLoads []float64, interval time.Duration) *HotPeerStat {
 	regionStats := f.kind.RegionStats()
 	// interval is not 0 which is guaranteed by the caller.
-<<<<<<< HEAD
-	if interval.Seconds() >= float64(f.reportIntervalSecs) {
-=======
 	if interval.Seconds() >= float64(f.kind.ReportInterval()) {
->>>>>>> cdcce2dc
 		f.initItem(newItem)
 	}
 	newItem.actionType = Add

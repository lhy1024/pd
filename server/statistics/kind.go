// Copyright 2020 TiKV Project Authors.
//
// Licensed under the Apache License, Version 2.0 (the "License");
// you may not use this file except in compliance with the License.
// You may obtain a copy of the License at
//
//     http://www.apache.org/licenses/LICENSE-2.0
//
// Unless required by applicable law or agreed to in writing, software
// distributed under the License is distributed on an "AS IS" BASIS,
// WITHOUT WARRANTIES OR CONDITIONS OF ANY KIND, either express or implied.
// See the License for the specific language governing permissions and
// limitations under the License.

package statistics

// FlowKind is a identify Flow types.
type FlowKind uint32

// Flags for flow.
const (
	WriteFlow FlowKind = iota
	ReadFlow
)

func (k FlowKind) String() string {
	switch k {
	case WriteFlow:
		return "write"
	case ReadFlow:
		return "read"
	}
	return "unimplemented"
}

// RegionStats returns hot items according to kind
func (k FlowKind) RegionStats() []RegionStatKind {
	switch k {
	case WriteFlow:
		return []RegionStatKind{RegionWriteBytes, RegionWriteKeys, RegionWriteQuery}
	case ReadFlow:
		return []RegionStatKind{RegionReadBytes, RegionReadKeys, RegionReadQuery}
	}
	return nil
}

// RegionStatKind represents the statistics type of region.
type RegionStatKind int

// Different region statistics kinds.
const (
	RegionReadBytes RegionStatKind = iota
	RegionReadKeys
	RegionReadQuery
	RegionWriteBytes
	RegionWriteKeys
	RegionWriteQuery

	RegionStatCount
)

func (k RegionStatKind) String() string {
	switch k {
	case RegionReadBytes:
		return "read_bytes"
	case RegionReadKeys:
		return "read_keys"
	case RegionWriteBytes:
		return "write_bytes"
	case RegionWriteKeys:
		return "write_keys"
	case RegionReadQuery:
		return "read_query"
	case RegionWriteQuery:
		return "write_query"
	}
	return "unknown RegionStatKind"
}

// StoreStatKind represents the statistics type of store.
type StoreStatKind int

// Different store statistics kinds.
const (
	StoreReadBytes StoreStatKind = iota
	StoreReadKeys
	StoreWriteBytes
	StoreWriteKeys
	StoreReadQuery
	StoreWriteQuery
	StoreCPUUsage
	StoreDiskReadRate
	StoreDiskWriteRate

	StoreRegionsWriteBytes // Same as StoreWriteBytes, but it is counted by RegionHeartbeat.
	StoreRegionsWriteKeys  // Same as StoreWriteKeys, but it is counted by RegionHeartbeat.

	StoreStatCount
)

func (k StoreStatKind) String() string {
	switch k {
	case StoreReadBytes:
		return "store_read_bytes"
	case StoreReadKeys:
		return "store_read_keys"
	case StoreWriteBytes:
		return "store_write_bytes"
	case StoreReadQuery:
		return "store_read_query"
	case StoreWriteQuery:
		return "store_write_query"
	case StoreWriteKeys:
		return "store_write_keys"
	case StoreCPUUsage:
		return "store_cpu_usage"
	case StoreDiskReadRate:
		return "store_disk_read_rate"
	case StoreDiskWriteRate:
		return "store_disk_write_rate"
	case StoreRegionsWriteBytes:
		return "store_regions_write_bytes"
	case StoreRegionsWriteKeys:
		return "store_regions_write_keys"
	}

	return "unknown StoreStatKind"
}

<<<<<<< HEAD
// SourceKind represents the statistics item source.
type SourceKind int

const (
	Origin  SourceKind = iota // there is a corresponding peer in this store
	Inherit                   // there is no a corresponding peer in this store and there is a peer just deleted
	Adopt                     // there is no a corresponding peer in this store and there is no a peer just deleted, we need to copy from other store
)

func (k SourceKind) String() string {
	switch k {
	case Origin:
		return "origin"
	case Inherit:
		return "inherit"
	case Adopt:
		return "adopt"
	}
	return "unknown"
=======
// FlowKind is a identify Flow types.
type FlowKind uint32

// Flags for flow.
const (
	WriteFlow FlowKind = iota
	ReadFlow
)

func (k FlowKind) String() string {
	switch k {
	case WriteFlow:
		return "write"
	case ReadFlow:
		return "read"
	}
	return "unimplemented"
}

// RegionStats returns hot items according to kind
func (k FlowKind) RegionStats() []RegionStatKind {
	switch k {
	case WriteFlow:
		return []RegionStatKind{RegionWriteBytes, RegionWriteKeys, RegionWriteQuery}
	case ReadFlow:
		return []RegionStatKind{RegionReadBytes, RegionReadKeys, RegionReadQuery}
	}
	return nil
>>>>>>> cefca806
}<|MERGE_RESOLUTION|>--- conflicted
+++ resolved
@@ -13,36 +13,6 @@
 // limitations under the License.
 
 package statistics
-
-// FlowKind is a identify Flow types.
-type FlowKind uint32
-
-// Flags for flow.
-const (
-	WriteFlow FlowKind = iota
-	ReadFlow
-)
-
-func (k FlowKind) String() string {
-	switch k {
-	case WriteFlow:
-		return "write"
-	case ReadFlow:
-		return "read"
-	}
-	return "unimplemented"
-}
-
-// RegionStats returns hot items according to kind
-func (k FlowKind) RegionStats() []RegionStatKind {
-	switch k {
-	case WriteFlow:
-		return []RegionStatKind{RegionWriteBytes, RegionWriteKeys, RegionWriteQuery}
-	case ReadFlow:
-		return []RegionStatKind{RegionReadBytes, RegionReadKeys, RegionReadQuery}
-	}
-	return nil
-}
 
 // RegionStatKind represents the statistics type of region.
 type RegionStatKind int
@@ -127,7 +97,6 @@
 	return "unknown StoreStatKind"
 }
 
-<<<<<<< HEAD
 // SourceKind represents the statistics item source.
 type SourceKind int
 
@@ -147,7 +116,8 @@
 		return "adopt"
 	}
 	return "unknown"
-=======
+}
+
 // FlowKind is a identify Flow types.
 type FlowKind uint32
 
@@ -176,5 +146,4 @@
 		return []RegionStatKind{RegionReadBytes, RegionReadKeys, RegionReadQuery}
 	}
 	return nil
->>>>>>> cefca806
 }
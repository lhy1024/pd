--- conflicted
+++ resolved
@@ -191,11 +191,7 @@
 func SetNewStoreStats(stats *pdpb.StoreStats) StoreCreateOption {
 	return func(store *StoreInfo) {
 		// There is no clone in default store stats, we create new one to avoid to modify others.
-<<<<<<< HEAD
-		// And range cluster doesn't need HMA.
-=======
-		// And range cluster cannot use HMA because the last value is not cached
->>>>>>> be56b185
+		//And range cluster cannot use HMA because the last value is not cached
 		store.storeStats = &storeStats{
 			rawStats: stats,
 		}

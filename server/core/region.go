--- conflicted
+++ resolved
@@ -52,11 +52,7 @@
 	approximateKeys   int64
 	interval          *pdpb.TimeInterval
 	replicationStatus *replication_modepb.RegionReplicationStatus
-<<<<<<< HEAD
-	queryStats        *pdpb.QueryStats
-=======
 	QueryStats        *pdpb.QueryStats
->>>>>>> 8f783fff
 }
 
 // NewRegionInfo creates RegionInfo with region's meta and leader peer.
@@ -123,11 +119,7 @@
 		approximateKeys:   int64(heartbeat.GetApproximateKeys()),
 		interval:          heartbeat.GetInterval(),
 		replicationStatus: heartbeat.GetReplicationStatus(),
-<<<<<<< HEAD
-		queryStats:        heartbeat.GetQueryStats(),
-=======
 		QueryStats:        heartbeat.GetQueryStats(),
->>>>>>> 8f783fff
 	}
 
 	for _, opt := range opts {

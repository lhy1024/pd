// Copyright 2023 TiKV Project Authors.
//
// Licensed under the Apache License, Version 2.0 (the "License");
// you may not use this file except in compliance with the License.
// You may obtain a copy of the License at
//
//     http://www.apache.org/licenses/LICENSE-2.0
//
// Unless required by applicable law or agreed to in writing, software
// distributed under the License is distributed on an "AS IS" BASIS,
// WITHOUT WARRANTIES OR CONDITIONS OF ANY KIND, either express or implied.
// See the License for the specific language governing permissions and
// limitations under the License.

package tsoutil

import (
	"context"
	"strings"
	"sync"
	"time"

	"github.com/pingcap/kvproto/pkg/pdpb"
	"github.com/pingcap/log"
	"github.com/prometheus/client_golang/prometheus"
	"github.com/tikv/pd/pkg/errs"
	"github.com/tikv/pd/pkg/utils/etcdutil"
	"github.com/tikv/pd/pkg/utils/logutil"
	"go.uber.org/zap"
	"google.golang.org/grpc"
)

const (
	maxMergeRequests = 10000
	// DefaultTSOProxyTimeout defines the default timeout value of TSP Proxying
	DefaultTSOProxyTimeout = 3 * time.Second
)

type tsoResp interface {
	GetTimestamp() *pdpb.Timestamp
}

// TSODispatcher dispatches the TSO requests to the corresponding forwarding TSO channels.
type TSODispatcher struct {
	tsoProxyHandleDuration prometheus.Histogram
	tsoProxyBatchSize      prometheus.Histogram

	// dispatchChs is used to dispatch different TSO requests to the corresponding forwarding TSO channels.
	dispatchChs sync.Map // Store as map[string]chan Request
}

// NewTSODispatcher creates and returns a TSODispatcher
func NewTSODispatcher(tsoProxyHandleDuration, tsoProxyBatchSize prometheus.Histogram) *TSODispatcher {
	tsoDispatcher := &TSODispatcher{
		tsoProxyHandleDuration: tsoProxyHandleDuration,
		tsoProxyBatchSize:      tsoProxyBatchSize,
	}
	return tsoDispatcher
}

// DispatchRequest is the entry point for dispatching/forwarding a tso request to the detination host
func (s *TSODispatcher) DispatchRequest(
	ctx context.Context,
	req Request,
	tsoProtoFactory ProtoFactory,
	doneCh <-chan struct{},
	errCh chan<- error,
	tsoPrimaryWatchers ...*etcdutil.LoopWatcher) {
	val, loaded := s.dispatchChs.LoadOrStore(req.getForwardedHost(), make(chan Request, maxMergeRequests))
	reqCh := val.(chan Request)
	if !loaded {
		tsDeadlineCh := make(chan deadline, 1)
		go s.dispatch(ctx, tsoProtoFactory, req.getForwardedHost(), req.getClientConn(), reqCh, tsDeadlineCh, doneCh, errCh, tsoPrimaryWatchers...)
		go watchTSDeadline(ctx, tsDeadlineCh)
	}
	reqCh <- req
}

func (s *TSODispatcher) dispatch(
	ctx context.Context,
	tsoProtoFactory ProtoFactory,
	forwardedHost string,
	clientConn *grpc.ClientConn,
	tsoRequestCh <-chan Request,
	tsDeadlineCh chan<- deadline,
	doneCh <-chan struct{},
	errCh chan<- error,
	tsoPrimaryWatchers ...*etcdutil.LoopWatcher) {
	defer logutil.LogPanic()
	dispatcherCtx, ctxCancel := context.WithCancel(ctx)
	defer ctxCancel()
	defer s.dispatchChs.Delete(forwardedHost)

	log.Info("create tso forward stream", zap.String("forwarded-host", forwardedHost))
	forwardStream, cancel, err := tsoProtoFactory.createForwardStream(ctx, clientConn)
	if err != nil || forwardStream == nil {
		log.Error("create tso forwarding stream error",
			zap.String("forwarded-host", forwardedHost),
			errs.ZapError(errs.ErrGRPCCreateStream, err))
		select {
		case <-dispatcherCtx.Done():
			return
		case _, ok := <-doneCh:
			if !ok {
				return
			}
		case errCh <- err:
			close(errCh)
			return
		}
	}
	defer cancel()

	requests := make([]Request, maxMergeRequests+1)
	needUpdateServicePrimaryAddr := len(tsoPrimaryWatchers) > 0 && tsoPrimaryWatchers[0] != nil
	for {
		select {
		case first := <-tsoRequestCh:
			pendingTSOReqCount := len(tsoRequestCh) + 1
			requests[0] = first
			for i := 1; i < pendingTSOReqCount; i++ {
				requests[i] = <-tsoRequestCh
			}
			done := make(chan struct{})
			dl := deadline{
				timer:  time.After(DefaultTSOProxyTimeout),
				done:   done,
				cancel: cancel,
			}
			select {
			case tsDeadlineCh <- dl:
			case <-dispatcherCtx.Done():
				return
			}
			err = s.processRequests(forwardStream, requests[:pendingTSOReqCount], tsoProtoFactory)
			close(done)
			if err != nil {
				log.Error("proxy forward tso error",
					zap.String("forwarded-host", forwardedHost),
					errs.ZapError(errs.ErrGRPCSend, err))
				if needUpdateServicePrimaryAddr {
<<<<<<< HEAD
					if strings.Contains(err.Error(), errs.NotLeaderErr) || strings.Contains(err.Error(), errs.MismatchLeaderErr) {
						tsoPrimaryWatchers[0].ForceLoad()
=======
					if strings.Contains(err.Error(), errs.NotLeaderErr) {
						select {
						case updateServicePrimaryAddrChs[0] <- struct{}{}:
						default:
						}
>>>>>>> 07399d34
					}
				}
				select {
				case <-dispatcherCtx.Done():
					return
				case _, ok := <-doneCh:
					if !ok {
						return
					}
				case errCh <- err:
					close(errCh)
					return
				}
			}
		case <-dispatcherCtx.Done():
			return
		}
	}
}

func (s *TSODispatcher) processRequests(forwardStream stream, requests []Request, tsoProtoFactory ProtoFactory) error {
	// Merge the requests
	count := uint32(0)
	for _, request := range requests {
		count += request.getCount()
	}

	start := time.Now()
	resp, err := requests[0].process(forwardStream, count, tsoProtoFactory)
	if err != nil {
		return err
	}
	s.tsoProxyHandleDuration.Observe(time.Since(start).Seconds())
	s.tsoProxyBatchSize.Observe(float64(count))
	// Split the response
	ts := resp.GetTimestamp()
	physical, logical, suffixBits := ts.GetPhysical(), ts.GetLogical(), ts.GetSuffixBits()
	// `logical` is the largest ts's logical part here, we need to do the subtracting before we finish each TSO request.
	// This is different from the logic of client batch, for example, if we have a largest ts whose logical part is 10,
	// count is 5, then the splitting results should be 5 and 10.
	firstLogical := addLogical(logical, -int64(count), suffixBits)
	return s.finishRequest(requests, physical, firstLogical, suffixBits)
}

// Because of the suffix, we need to shift the count before we add it to the logical part.
func addLogical(logical, count int64, suffixBits uint32) int64 {
	return logical + count<<suffixBits
}

func (s *TSODispatcher) finishRequest(requests []Request, physical, firstLogical int64, suffixBits uint32) error {
	countSum := int64(0)
	for i := 0; i < len(requests); i++ {
		newCountSum, err := requests[i].postProcess(countSum, physical, firstLogical, suffixBits)
		if err != nil {
			return err
		}
		countSum = newCountSum
	}
	return nil
}

type deadline struct {
	timer  <-chan time.Time
	done   chan struct{}
	cancel context.CancelFunc
}

func watchTSDeadline(ctx context.Context, tsDeadlineCh <-chan deadline) {
	defer logutil.LogPanic()
	ctx, cancel := context.WithCancel(ctx)
	defer cancel()
	for {
		select {
		case d := <-tsDeadlineCh:
			select {
			case <-d.timer:
				log.Error("tso proxy request processing is canceled due to timeout",
					errs.ZapError(errs.ErrProxyTSOTimeout))
				d.cancel()
			case <-d.done:
				continue
			case <-ctx.Done():
				return
			}
		case <-ctx.Done():
			return
		}
	}
}

func checkStream(streamCtx context.Context, cancel context.CancelFunc, done chan struct{}) {
	defer logutil.LogPanic()

	select {
	case <-done:
		return
	case <-time.After(3 * time.Second):
		cancel()
	case <-streamCtx.Done():
	}
	<-done
}<|MERGE_RESOLUTION|>--- conflicted
+++ resolved
@@ -138,18 +138,8 @@
 				log.Error("proxy forward tso error",
 					zap.String("forwarded-host", forwardedHost),
 					errs.ZapError(errs.ErrGRPCSend, err))
-				if needUpdateServicePrimaryAddr {
-<<<<<<< HEAD
-					if strings.Contains(err.Error(), errs.NotLeaderErr) || strings.Contains(err.Error(), errs.MismatchLeaderErr) {
-						tsoPrimaryWatchers[0].ForceLoad()
-=======
-					if strings.Contains(err.Error(), errs.NotLeaderErr) {
-						select {
-						case updateServicePrimaryAddrChs[0] <- struct{}{}:
-						default:
-						}
->>>>>>> 07399d34
-					}
+				if needUpdateServicePrimaryAddr && strings.Contains(err.Error(), errs.NotLeaderErr) {
+					tsoPrimaryWatchers[0].ForceLoad()
 				}
 				select {
 				case <-dispatcherCtx.Done():

--- conflicted
+++ resolved
@@ -76,7 +76,6 @@
 }
 
 func (s *TSODispatcher) dispatch(
-<<<<<<< HEAD
 	ctx context.Context,
 	tsoProtoFactory ProtoFactory,
 	forwardedHost string,
@@ -86,11 +85,7 @@
 	doneCh <-chan struct{},
 	errCh chan<- error,
 	updateServicePrimaryAddrChs ...chan<- struct{}) {
-=======
-	ctx context.Context, tsoProtoFactory ProtoFactory, forwardedHost string, clientConn *grpc.ClientConn,
-	tsoRequestCh <-chan Request, tsDeadlineCh chan<- deadline, doneCh <-chan struct{}, errCh chan<- error) {
 	defer logutil.LogPanic()
->>>>>>> 0e42a50f
 	dispatcherCtx, ctxCancel := context.WithCancel(ctx)
 	defer ctxCancel()
 	defer s.dispatchChs.Delete(forwardedHost)

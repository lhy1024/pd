--- conflicted
+++ resolved
@@ -126,10 +126,7 @@
 			if rule.filter != nil && !rule.filter(r) {
 				continue
 			}
-<<<<<<< HEAD
-=======
 			origin := r.URL.Path
->>>>>>> 1e1817d0
 			addr, ok := h.s.GetServicePrimaryAddr(r.Context(), rule.targetServiceName)
 			if !ok || addr == "" {
 				log.Warn("failed to get the service primary addr when trying to match redirect rules",

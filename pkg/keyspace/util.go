// Copyright 2022 TiKV Project Authors.
//
// Licensed under the Apache License, Version 2.0 (the "License");
// you may not use this file except in compliance with the License.
// You may obtain a copy of the License at
//
//     http://www.apache.org/licenses/LICENSE-2.0
//
// Unless required by applicable law or agreed to in writing, software
// distributed under the License is distributed on an "AS IS" BASIS,
// WITHOUT WARRANTIES OR CONDITIONS OF ANY KIND, either express or implied.
// See the License for the specific language governing permissions and
// limitations under the License.

package keyspace

import (
	"container/heap"
	"encoding/binary"
	"encoding/hex"
	"regexp"
	"strconv"

	"github.com/pingcap/errors"
	"github.com/pingcap/kvproto/pkg/keyspacepb"
	"github.com/tikv/pd/pkg/codec"
	"github.com/tikv/pd/pkg/schedule/labeler"
	"github.com/tikv/pd/pkg/storage/endpoint"
)

const (
	spaceIDMax = ^uint32(0) >> 8 // 16777215 (Uint24Max) is the maximum value of spaceID.
	// namePattern is a regex that specifies acceptable characters of the keyspace name.
	// Name must be non-empty and contains only alphanumerical, `_` and `-`.
	namePattern = "^[-A-Za-z0-9_]+$"
)

var (
	// ErrKeyspaceNotFound is used to indicate target keyspace does not exist.
	ErrKeyspaceNotFound = errors.New("keyspace does not exist")
	// ErrKeyspaceExists indicates target keyspace already exists.
	// It's used when creating a new keyspace.
	ErrKeyspaceExists = errors.New("keyspace already exists")
	// ErrKeyspaceGroupExists indicates target keyspace group already exists.
	ErrKeyspaceGroupExists = errors.New("keyspace group already exists")
<<<<<<< HEAD
	// ErrKeyspaceGroupNotExists indicates target keyspace group does not exist.
	ErrKeyspaceGroupNotExists = errors.New("keyspace group does not exist")
	errModifyDefault          = errors.New("cannot modify default keyspace's state")
	errIllegalOperation       = errors.New("unknown operation")
	errNoAvailableNode        = errors.New("no available node")
=======
	// ErrKeyspaceGroupNotFound is used to indicate target keyspace group does not exist.
	ErrKeyspaceGroupNotFound = errors.New("keyspace group does not exist")
	// ErrKeyspaceGroupNotInSplit is used to indicate target keyspace group is not in split state.
	ErrKeyspaceGroupNotInSplit = errors.New("keyspace group is not in split state")
	// ErrKeyspaceNotInKeyspaceGroup is used to indicate target keyspace is not in this keyspace group.
	ErrKeyspaceNotInKeyspaceGroup = errors.New("keyspace is not in this keyspace group")
	errModifyDefault              = errors.New("cannot modify default keyspace's state")
	errIllegalOperation           = errors.New("unknown operation")
>>>>>>> 3e6ac89b

	// stateTransitionTable lists all allowed next state for the given current state.
	// Note that transit from any state to itself is allowed for idempotence.
	stateTransitionTable = map[keyspacepb.KeyspaceState][]keyspacepb.KeyspaceState{
		keyspacepb.KeyspaceState_ENABLED:   {keyspacepb.KeyspaceState_ENABLED, keyspacepb.KeyspaceState_DISABLED},
		keyspacepb.KeyspaceState_DISABLED:  {keyspacepb.KeyspaceState_DISABLED, keyspacepb.KeyspaceState_ENABLED, keyspacepb.KeyspaceState_ARCHIVED},
		keyspacepb.KeyspaceState_ARCHIVED:  {keyspacepb.KeyspaceState_ARCHIVED, keyspacepb.KeyspaceState_TOMBSTONE},
		keyspacepb.KeyspaceState_TOMBSTONE: {keyspacepb.KeyspaceState_TOMBSTONE},
	}
	// Only keyspaces in the state specified by allowChangeConfig are allowed to change their config.
	allowChangeConfig = []keyspacepb.KeyspaceState{keyspacepb.KeyspaceState_ENABLED, keyspacepb.KeyspaceState_DISABLED}
)

// validateID check if keyspace falls within the acceptable range.
// It throws errIllegalID when input id is our of range,
// or if it collides with reserved id.
func validateID(id uint32) error {
	if id > spaceIDMax {
		return errors.Errorf("illegal keyspace id %d, larger than spaceID Max %d", id, spaceIDMax)
	}
	if id == DefaultKeyspaceID {
		return errors.Errorf("illegal keyspace id %d, collides with default keyspace id", id)
	}
	return nil
}

// validateName check if user provided name is legal.
// It throws errIllegalName when name contains illegal character,
// or if it collides with reserved name.
func validateName(name string) error {
	isValid, err := regexp.MatchString(namePattern, name)
	if err != nil {
		return err
	}
	if !isValid {
		return errors.Errorf("illegal keyspace name %s, should contain only alphanumerical and underline", name)
	}
	if name == DefaultKeyspaceName {
		return errors.Errorf("illegal keyspace name %s, collides with default keyspace name", name)
	}
	return nil
}

// keyspaceIDHash is used to hash the spaceID inside the lockGroup.
// A simple mask is applied to spaceID to use its last byte as map key,
// limiting the maximum map length to 256.
// Since keyspaceID is sequentially allocated, this can also reduce the chance
// of collision when comparing with random hashes.
func keyspaceIDHash(id uint32) uint32 {
	return id & 0xFF
}

// makeKeyRanges encodes keyspace ID to correct LabelRule data.
// For a keyspace with id ['a', 'b', 'c'], it has four boundaries:
//
//	Lower bound for raw mode: ['r', 'a', 'b', 'c']
//	Upper bound for raw mode: ['r', 'a', 'b', 'c + 1']
//	Lower bound for txn mode: ['x', 'a', 'b', 'c']
//	Upper bound for txn mode: ['x', 'a', 'b', 'c + 1']
//
// From which it shares the lower bound with keyspace with id ['a', 'b', 'c-1'].
// And shares upper bound with keyspace with id ['a', 'b', 'c + 1'].
// These repeated bound will not cause any problem, as repetitive bound will be ignored during rangeListBuild,
// but provides guard against hole in keyspace allocations should it occur.
func makeKeyRanges(id uint32) []interface{} {
	keyspaceIDBytes := make([]byte, 4)
	nextKeyspaceIDBytes := make([]byte, 4)
	binary.BigEndian.PutUint32(keyspaceIDBytes, id)
	binary.BigEndian.PutUint32(nextKeyspaceIDBytes, id+1)
	rawLeftBound := hex.EncodeToString(codec.EncodeBytes(append([]byte{'r'}, keyspaceIDBytes[1:]...)))
	rawRightBound := hex.EncodeToString(codec.EncodeBytes(append([]byte{'r'}, nextKeyspaceIDBytes[1:]...)))
	txnLeftBound := hex.EncodeToString(codec.EncodeBytes(append([]byte{'x'}, keyspaceIDBytes[1:]...)))
	txnRightBound := hex.EncodeToString(codec.EncodeBytes(append([]byte{'x'}, nextKeyspaceIDBytes[1:]...)))
	return []interface{}{
		map[string]interface{}{
			"start_key": rawLeftBound,
			"end_key":   rawRightBound,
		},
		map[string]interface{}{
			"start_key": txnLeftBound,
			"end_key":   txnRightBound,
		},
	}
}

// getRegionLabelID returns the region label id of the target keyspace.
func getRegionLabelID(id uint32) string {
	return regionLabelIDPrefix + strconv.FormatUint(uint64(id), endpoint.SpaceIDBase)
}

// makeLabelRule makes the label rule for the given keyspace id.
func makeLabelRule(id uint32) *labeler.LabelRule {
	return &labeler.LabelRule{
		ID:    getRegionLabelID(id),
		Index: 0,
		Labels: []labeler.RegionLabel{
			{
				Key:   regionLabelKey,
				Value: strconv.FormatUint(uint64(id), endpoint.SpaceIDBase),
			},
		},
		RuleType: labeler.KeyRange,
		Data:     makeKeyRanges(id),
	}
}

// indexedHeap is a heap with index.
type indexedHeap struct {
	items []*endpoint.KeyspaceGroup
	// keyspace group id -> position in items
	index map[uint32]int
}

func newIndexedHeap(hint int) *indexedHeap {
	return &indexedHeap{
		items: make([]*endpoint.KeyspaceGroup, 0, hint),
		index: map[uint32]int{},
	}
}

// Implementing heap.Interface.
func (hp *indexedHeap) Len() int {
	return len(hp.items)
}

// Implementing heap.Interface.
func (hp *indexedHeap) Less(i, j int) bool {
	// Gives the keyspace group with the least number of keyspaces first
	return len(hp.items[j].Keyspaces) > len(hp.items[i].Keyspaces)
}

// Implementing heap.Interface.
func (hp *indexedHeap) Swap(i, j int) {
	lid := hp.items[i].ID
	rid := hp.items[j].ID
	hp.items[i], hp.items[j] = hp.items[j], hp.items[i]
	hp.index[lid] = j
	hp.index[rid] = i
}

// Implementing heap.Interface.
func (hp *indexedHeap) Push(x interface{}) {
	item := x.(*endpoint.KeyspaceGroup)
	hp.index[item.ID] = hp.Len()
	hp.items = append(hp.items, item)
}

// Implementing heap.Interface.
func (hp *indexedHeap) Pop() interface{} {
	l := hp.Len()
	item := hp.items[l-1]
	hp.items = hp.items[:l-1]
	delete(hp.index, item.ID)
	return item
}

// Top returns the top item.
func (hp *indexedHeap) Top() *endpoint.KeyspaceGroup {
	if hp.Len() <= 0 {
		return nil
	}
	return hp.items[0]
}

// Get returns item with the given ID.
func (hp *indexedHeap) Get(id uint32) *endpoint.KeyspaceGroup {
	idx, ok := hp.index[id]
	if !ok {
		return nil
	}
	item := hp.items[idx]
	return item
}

// GetAll returns all the items.
func (hp *indexedHeap) GetAll() []*endpoint.KeyspaceGroup {
	all := make([]*endpoint.KeyspaceGroup, len(hp.items))
	copy(all, hp.items)
	return all
}

// Put inserts item or updates the old item if it exists.
func (hp *indexedHeap) Put(item *endpoint.KeyspaceGroup) (isUpdate bool) {
	if idx, ok := hp.index[item.ID]; ok {
		hp.items[idx] = item
		heap.Fix(hp, idx)
		return true
	}
	heap.Push(hp, item)
	return false
}

// Remove deletes item by ID and returns it.
func (hp *indexedHeap) Remove(id uint32) *endpoint.KeyspaceGroup {
	if idx, ok := hp.index[id]; ok {
		item := heap.Remove(hp, idx)
		return item.(*endpoint.KeyspaceGroup)
	}
	return nil
}<|MERGE_RESOLUTION|>--- conflicted
+++ resolved
@@ -43,22 +43,16 @@
 	ErrKeyspaceExists = errors.New("keyspace already exists")
 	// ErrKeyspaceGroupExists indicates target keyspace group already exists.
 	ErrKeyspaceGroupExists = errors.New("keyspace group already exists")
-<<<<<<< HEAD
 	// ErrKeyspaceGroupNotExists indicates target keyspace group does not exist.
 	ErrKeyspaceGroupNotExists = errors.New("keyspace group does not exist")
-	errModifyDefault          = errors.New("cannot modify default keyspace's state")
-	errIllegalOperation       = errors.New("unknown operation")
-	errNoAvailableNode        = errors.New("no available node")
-=======
-	// ErrKeyspaceGroupNotFound is used to indicate target keyspace group does not exist.
-	ErrKeyspaceGroupNotFound = errors.New("keyspace group does not exist")
 	// ErrKeyspaceGroupNotInSplit is used to indicate target keyspace group is not in split state.
 	ErrKeyspaceGroupNotInSplit = errors.New("keyspace group is not in split state")
 	// ErrKeyspaceNotInKeyspaceGroup is used to indicate target keyspace is not in this keyspace group.
 	ErrKeyspaceNotInKeyspaceGroup = errors.New("keyspace is not in this keyspace group")
-	errModifyDefault              = errors.New("cannot modify default keyspace's state")
-	errIllegalOperation           = errors.New("unknown operation")
->>>>>>> 3e6ac89b
+	// ErrNoAvailableNode is used to indicate no available node in the keyspace group.
+	ErrNoAvailableNode  = errors.New("no available node")
+	errModifyDefault    = errors.New("cannot modify default keyspace's state")
+	errIllegalOperation = errors.New("unknown operation")
 
 	// stateTransitionTable lists all allowed next state for the given current state.
 	// Note that transit from any state to itself is allowed for idempotence.

--- conflicted
+++ resolved
@@ -43,15 +43,10 @@
 	ErrKeyspaceExists = errors.New("keyspace already exists")
 	// ErrKeyspaceGroupExists indicates target keyspace group already exists.
 	ErrKeyspaceGroupExists = errors.New("keyspace group already exists")
-<<<<<<< HEAD
-	// ErrKeyspaceGroupNotExists indicates target keyspace group does not exist.
+	// ErrKeyspaceGroupNotExists is used to indicate target keyspace group does not exist.
 	ErrKeyspaceGroupNotExists = errors.New("keyspace group does not exist")
-=======
-	// ErrKeyspaceGroupNotFound is used to indicate target keyspace group does not exist.
-	ErrKeyspaceGroupNotFound = errors.New("keyspace group does not exist")
 	// ErrKeyspaceGroupInSplit is used to indicate target keyspace group is in split state.
 	ErrKeyspaceGroupInSplit = errors.New("keyspace group is in split state")
->>>>>>> 42012387
 	// ErrKeyspaceGroupNotInSplit is used to indicate target keyspace group is not in split state.
 	ErrKeyspaceGroupNotInSplit = errors.New("keyspace group is not in split state")
 	// ErrKeyspaceNotInKeyspaceGroup is used to indicate target keyspace is not in this keyspace group.

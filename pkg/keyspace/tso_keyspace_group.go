--- conflicted
+++ resolved
@@ -119,6 +119,7 @@
 	// If the etcd client is not nil, start the watch loop.
 	if m.client != nil {
 		m.nodesBalancer = balancer.GenByPolicy[string](m.policy)
+		m.serviceRegistryMap = make(map[string]string)
 		m.wg.Add(1)
 		go m.startWatchLoop()
 	}
@@ -145,17 +146,6 @@
 		userKind := endpoint.StringUserKind(group.UserKind)
 		m.groups[userKind].Put(group)
 	}
-<<<<<<< HEAD
-=======
-
-	// If the etcd client is not nil, start the watch loop.
-	if m.client != nil {
-		m.nodesBalancer = balancer.GenByPolicy[string](m.policy)
-		m.serviceRegistryMap = make(map[string]string)
-		m.wg.Add(1)
-		go m.startWatchLoop()
-	}
->>>>>>> 3cc745a6
 	return nil
 }
 
@@ -177,15 +167,16 @@
 		case <-ticker.C:
 		}
 		kg, err := m.GetKeyspaceGroupByID(utils.DefaultKeyspaceGroupID)
-		replica := m.GetNodesNum()
-		if err == nil && kg != nil && len(kg.Members) >= replica {
+		nodes := m.nodesBalancer.GetAll()
+		if err == nil && kg != nil && equalMembers(kg.Members, nodes) {
 			continue
 		}
-		nodes, err := m.AllocNodesForKeyspaceGroup(utils.DefaultKeyspaceGroupID, replica)
-		if err == nil && len(nodes) == replica {
+		err = m.SetNodesForKeyspaceGroup(utils.DefaultKeyspaceGroupID, nodes)
+		if err == nil {
 			log.Info("alloc nodes for default keyspace group", zap.Reflect("nodes", nodes))
-		}
-		log.Warn("failed to alloc nodes for default keyspace group", zap.Error(err))
+		} else {
+			log.Warn("failed to alloc nodes for default keyspace group", zap.Error(err))
+		}
 	}
 }
 
@@ -268,13 +259,6 @@
 				return revision, wresp.Err()
 			}
 			for _, event := range wresp.Events {
-<<<<<<< HEAD
-				s := &discovery.ServiceRegistryEntry{}
-				if err := json.Unmarshal(event.Kv.Value, s); err != nil {
-					log.Warn("failed to unmarshal service registry entry", zap.Error(err), zap.ByteString("value", event.Kv.Value))
-				}
-=======
->>>>>>> 3cc745a6
 				switch event.Type {
 				case clientv3.EventTypePut:
 					s := &discovery.ServiceRegistryEntry{}
@@ -747,4 +731,20 @@
 		}
 	}
 	return false
+}
+
+func equalMembers(a []endpoint.KeyspaceGroupMember, b []string) bool {
+	if len(a) != len(b) {
+		return false
+	}
+	isExist := make(map[string]struct{}, len(b))
+	for _, node := range b {
+		isExist[node] = struct{}{}
+	}
+	for _, member := range a {
+		if _, ok := isExist[member.Address]; !ok {
+			return false
+		}
+	}
+	return true
 }
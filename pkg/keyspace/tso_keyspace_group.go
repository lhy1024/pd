// Copyright 2023 TiKV Project Authors.
//
// Licensed under the Apache License, Version 2.0 (the "License");
// you may not use this file except in compliance with the License.
// You may obtain a copy of the License at
//
//     http://www.apache.org/licenses/LICENSE-2.0
//
// Unless required by applicable law or agreed to in writing, software
// distributed under the License is distributed on an "AS IS" BASIS,
// WITHOUT WARRANTIES OR CONDITIONS OF ANY KIND, either express or implied.
// See the License for the specific language governing permissions and
// limitations under the License.

package keyspace

import (
	"context"
	"encoding/json"
	"strconv"
	"sync"
	"time"

	"github.com/pingcap/errors"
	"github.com/pingcap/log"
	"github.com/tikv/pd/pkg/balancer"
	"github.com/tikv/pd/pkg/mcs/discovery"
	"github.com/tikv/pd/pkg/mcs/utils"
	"github.com/tikv/pd/pkg/slice"
	"github.com/tikv/pd/pkg/storage/endpoint"
	"github.com/tikv/pd/pkg/storage/kv"
	"github.com/tikv/pd/pkg/utils/etcdutil"
	"github.com/tikv/pd/pkg/utils/logutil"
	"go.etcd.io/etcd/clientv3"
	"go.uber.org/zap"
)

const (
	defaultBalancerPolicy              = balancer.PolicyRoundRobin
	allocNodesToKeyspaceGroupsInterval = 1 * time.Second
	allocNodesTimeout                  = 1 * time.Second
	allocNodesInterval                 = 10 * time.Millisecond
	// TODO: move it to etcdutil
	watchEtcdChangeRetryInterval = 1 * time.Second
	maxRetryTimes                = 25
	retryInterval                = 100 * time.Millisecond
)

const (
	opAdd int = iota
	opDelete
)

// GroupManager is the manager of keyspace group related data.
type GroupManager struct {
	ctx    context.Context
	cancel context.CancelFunc
	wg     sync.WaitGroup
	// the lock for the groups
	sync.RWMutex
	// groups is the cache of keyspace group related information.
	// user kind -> keyspace group
	groups map[endpoint.UserKind]*indexedHeap

	// store is the storage for keyspace group related information.
	store endpoint.KeyspaceGroupStorage

	client *clientv3.Client

	// tsoServiceKey is the path of TSO service in etcd.
	tsoServiceKey string
	// tsoServiceEndKey is the end key of TSO service in etcd.
	tsoServiceEndKey string

	policy balancer.Policy

	// TODO: add user kind with different balancer
	// when we ensure where the correspondence between tso node and user kind will be found
	nodesBalancer balancer.Balancer[string]
	// serviceRegistryMap stores the mapping from the service registry key to the service address.
	serviceRegistryMap map[string]string
}

// NewKeyspaceGroupManager creates a Manager of keyspace group related data.
func NewKeyspaceGroupManager(ctx context.Context, store endpoint.KeyspaceGroupStorage, client *clientv3.Client, clusterID uint64) *GroupManager {
	ctx, cancel := context.WithCancel(ctx)
	key := discovery.TSOPath(clusterID)
	groups := make(map[endpoint.UserKind]*indexedHeap)
	for i := 0; i < int(endpoint.UserKindCount); i++ {
		groups[endpoint.UserKind(i)] = newIndexedHeap(int(utils.MaxKeyspaceGroupCountInUse))
	}
	return &GroupManager{
		ctx:                ctx,
		cancel:             cancel,
		store:              store,
		client:             client,
		tsoServiceKey:      key,
		tsoServiceEndKey:   clientv3.GetPrefixRangeEnd(key) + "/",
		groups:             groups,
		nodesBalancer:      balancer.GenByPolicy[string](defaultBalancerPolicy),
		serviceRegistryMap: make(map[string]string),
	}
}

// Bootstrap saves default keyspace group info and init group mapping in the memory.
func (m *GroupManager) Bootstrap(ctx context.Context) error {
	// Force the membership restriction that the default keyspace must belong to default keyspace group.
	// Have no information to specify the distribution of the default keyspace group replicas, so just
	// leave the replica/member list empty. The TSO service will assign the default keyspace group replica
	// to every tso node/pod by default.
	defaultKeyspaceGroup := &endpoint.KeyspaceGroup{
		ID:        utils.DefaultKeyspaceGroupID,
		UserKind:  endpoint.Basic.String(),
		Keyspaces: []uint32{utils.DefaultKeyspaceID},
	}

	m.Lock()
	defer m.Unlock()

	// If the etcd client is not nil, start the watch loop.
	if m.client != nil {
		m.wg.Add(2)
		go m.startWatchLoop()
		go m.allocNodesToAllKeyspaceGroups()
	}

	// Ignore the error if default keyspace group already exists in the storage (e.g. PD restart/recover).
	err := m.saveKeyspaceGroups([]*endpoint.KeyspaceGroup{defaultKeyspaceGroup}, false)
	if err != nil && err != ErrKeyspaceGroupExists {
		return err
	}

	// Load all the keyspace groups from the storage and add to the respective userKind groups.
	groups, err := m.store.LoadKeyspaceGroups(utils.DefaultKeyspaceGroupID, 0)
	if err != nil {
		return err
	}
	for _, group := range groups {
		userKind := endpoint.StringUserKind(group.UserKind)
		m.groups[userKind].Put(group)
	}
<<<<<<< HEAD
=======

	// If the etcd client is not nil, start the watch loop.
	if m.client != nil {
		m.nodesBalancer = balancer.GenByPolicy[string](m.policy)
		m.serviceRegistryMap = make(map[string]string)
		m.wg.Add(1)
		go m.startWatchLoop(ctx)
	}
>>>>>>> cf5b72e4
	return nil
}

// Close closes the manager.
func (m *GroupManager) Close() {
	m.cancel()
	m.wg.Wait()
}

<<<<<<< HEAD
func (m *GroupManager) allocNodesToAllKeyspaceGroups() {
	defer logutil.LogPanic()
	defer m.wg.Done()
	ticker := time.NewTicker(allocNodesToKeyspaceGroupsInterval)
	defer ticker.Stop()
	for {
		select {
		case <-m.ctx.Done():
			return
		case <-ticker.C:
		}
		countOfNodes := m.GetNodesCount()
		if countOfNodes < utils.KeyspaceGroupDefaultReplicaCount {
			log.Info("the count of nodes is not enough to allocate the default keyspace group", zap.Int("count", countOfNodes))
			continue
		}
		groups, err := m.store.LoadKeyspaceGroups(utils.DefaultKeyspaceGroupID, 0)
		if err != nil {
			log.Error("failed to load the all keyspace group", zap.Error(err))
			continue
		}
		withError := false
		for _, group := range groups {
			if len(group.Members) < utils.KeyspaceGroupDefaultReplicaCount {
				nodes, err := m.AllocNodesForKeyspaceGroup(group.ID, utils.KeyspaceGroupDefaultReplicaCount)
				if err != nil {
					withError = true
					log.Error("failed to alloc nodes for keyspace group", zap.Error(err))
					continue
				}
				group.Members = nodes
			}
		}
		if !withError {
			// all keyspace groups have equal or more than default replica count
			return
		}
	}
}

func (m *GroupManager) startWatchLoop() {
=======
func (m *GroupManager) startWatchLoop(parentCtx context.Context) {
>>>>>>> cf5b72e4
	defer logutil.LogPanic()
	defer m.wg.Done()
	ctx, cancel := context.WithCancel(parentCtx)
	defer cancel()
	var (
		resp     *clientv3.GetResponse
		revision int64
		err      error
	)
	ticker := time.NewTicker(retryInterval)
	defer ticker.Stop()
	for i := 0; i < maxRetryTimes; i++ {
		resp, err = etcdutil.EtcdKVGet(m.client, m.tsoServiceKey, clientv3.WithRange(m.tsoServiceEndKey))
		if err == nil {
			revision = resp.Header.Revision + 1
			for _, item := range resp.Kvs {
				s := &discovery.ServiceRegistryEntry{}
				if err := json.Unmarshal(item.Value, s); err != nil {
					log.Warn("failed to unmarshal service registry entry", zap.Error(err))
					continue
				}
				m.nodesBalancer.Put(s.ServiceAddr)
				m.serviceRegistryMap[string(item.Key)] = s.ServiceAddr
			}
			break
		}
		log.Warn("failed to get tso service addrs from etcd and will retry", zap.Error(err))
		select {
		case <-m.ctx.Done():
			return
		case <-ticker.C:
		}
	}
	if err != nil || revision == 0 {
		log.Warn("failed to get tso service addrs from etcd finally when loading", zap.Error(err))
	}
	for {
		select {
		case <-ctx.Done():
			return
		default:
		}
		nextRevision, err := m.watchServiceAddrs(ctx, revision)
		if err != nil {
			log.Error("watcher canceled unexpectedly and a new watcher will start after a while",
				zap.Int64("next-revision", nextRevision),
				zap.Time("retry-at", time.Now().Add(watchEtcdChangeRetryInterval)),
				zap.Error(err))
			revision = nextRevision
			time.Sleep(watchEtcdChangeRetryInterval)
		}
	}
}

func (m *GroupManager) watchServiceAddrs(ctx context.Context, revision int64) (int64, error) {
	watcher := clientv3.NewWatcher(m.client)
	defer watcher.Close()
	for {
	WatchChan:
		watchChan := watcher.Watch(ctx, m.tsoServiceKey, clientv3.WithRange(m.tsoServiceEndKey), clientv3.WithRev(revision))
		select {
		case <-ctx.Done():
			return revision, nil
		case wresp := <-watchChan:
			if wresp.CompactRevision != 0 {
				log.Warn("required revision has been compacted, the watcher will watch again with the compact revision",
					zap.Int64("required-revision", revision),
					zap.Int64("compact-revision", wresp.CompactRevision))
				revision = wresp.CompactRevision
				goto WatchChan
			}
			if wresp.Err() != nil {
				log.Error("watch is canceled or closed",
					zap.Int64("required-revision", revision),
					zap.Error(wresp.Err()))
				return revision, wresp.Err()
			}
			for _, event := range wresp.Events {
				switch event.Type {
				case clientv3.EventTypePut:
					s := &discovery.ServiceRegistryEntry{}
					if err := json.Unmarshal(event.Kv.Value, s); err != nil {
						log.Warn("failed to unmarshal service registry entry",
							zap.String("event-kv-key", string(event.Kv.Key)), zap.Error(err))
						break
					}
					m.nodesBalancer.Put(s.ServiceAddr)
					m.serviceRegistryMap[string(event.Kv.Key)] = s.ServiceAddr
				case clientv3.EventTypeDelete:
					key := string(event.Kv.Key)
					if serviceAddr, ok := m.serviceRegistryMap[key]; ok {
						delete(m.serviceRegistryMap, key)
						m.nodesBalancer.Delete(serviceAddr)
					} else {
						log.Warn("can't retrieve service addr from service registry map",
							zap.String("event-kv-key", key))
					}
				}
			}
			revision = wresp.Header.Revision + 1
		}
	}
}

// CreateKeyspaceGroups creates keyspace groups.
func (m *GroupManager) CreateKeyspaceGroups(keyspaceGroups []*endpoint.KeyspaceGroup) error {
	m.Lock()
	defer m.Unlock()
	if err := m.saveKeyspaceGroups(keyspaceGroups, false); err != nil {
		return err
	}

	for _, keyspaceGroup := range keyspaceGroups {
		userKind := endpoint.StringUserKind(keyspaceGroup.UserKind)
		m.groups[userKind].Put(keyspaceGroup)
	}

	return nil
}

// GetKeyspaceGroups gets keyspace groups from the start ID with limit.
// If limit is 0, it will load all keyspace groups from the start ID.
func (m *GroupManager) GetKeyspaceGroups(startID uint32, limit int) ([]*endpoint.KeyspaceGroup, error) {
	return m.store.LoadKeyspaceGroups(startID, limit)
}

// GetKeyspaceGroupByID returns the keyspace group by ID.
func (m *GroupManager) GetKeyspaceGroupByID(id uint32) (*endpoint.KeyspaceGroup, error) {
	var (
		kg  *endpoint.KeyspaceGroup
		err error
	)

	if err := m.store.RunInTxn(m.ctx, func(txn kv.Txn) error {
		kg, err = m.store.LoadKeyspaceGroup(txn, id)
		if err != nil {
			return err
		}
		return nil
	}); err != nil {
		return nil, err
	}
	return kg, nil
}

// DeleteKeyspaceGroupByID deletes the keyspace group by ID.
func (m *GroupManager) DeleteKeyspaceGroupByID(id uint32) (*endpoint.KeyspaceGroup, error) {
	var (
		kg  *endpoint.KeyspaceGroup
		err error
	)

	m.Lock()
	defer m.Unlock()
	if err := m.store.RunInTxn(m.ctx, func(txn kv.Txn) error {
		kg, err = m.store.LoadKeyspaceGroup(txn, id)
		if err != nil {
			return err
		}
		if kg == nil {
			return nil
		}
		if kg.IsSplitting() {
			return ErrKeyspaceGroupInSplit
		}
		return m.store.DeleteKeyspaceGroup(txn, id)
	}); err != nil {
		return nil, err
	}

	userKind := endpoint.StringUserKind(kg.UserKind)
	// TODO: move out the keyspace to another group
	// we don't need the keyspace group as the return value
	m.groups[userKind].Remove(id)

	return kg, nil
}

// saveKeyspaceGroups will try to save the given keyspace groups into the storage.
// If any keyspace group already exists and `overwrite` is false, it will return ErrKeyspaceGroupExists.
func (m *GroupManager) saveKeyspaceGroups(keyspaceGroups []*endpoint.KeyspaceGroup, overwrite bool) error {
	return m.store.RunInTxn(m.ctx, func(txn kv.Txn) error {
		for _, keyspaceGroup := range keyspaceGroups {
			// Check if keyspace group has already existed.
			oldKG, err := m.store.LoadKeyspaceGroup(txn, keyspaceGroup.ID)
			if err != nil {
				return err
			}
			if oldKG != nil && !overwrite {
				return ErrKeyspaceGroupExists
			}
			if oldKG.IsSplitting() && overwrite {
				return ErrKeyspaceGroupInSplit
			}
			newKG := &endpoint.KeyspaceGroup{
				ID:        keyspaceGroup.ID,
				UserKind:  keyspaceGroup.UserKind,
				Members:   keyspaceGroup.Members,
				Keyspaces: keyspaceGroup.Keyspaces,
			}
			if oldKG.IsSplitting() {
				newKG.SplitState = &endpoint.SplitState{
					SplitSource: oldKG.SplitState.SplitSource,
				}
			}
			err = m.store.SaveKeyspaceGroup(txn, newKG)
			if err != nil {
				return err
			}
		}
		return nil
	})
}

// GetKeyspaceConfigByKind returns the keyspace config for the given user kind.
func (m *GroupManager) GetKeyspaceConfigByKind(userKind endpoint.UserKind) (map[string]string, error) {
	// when server is not in API mode, we don't need to return the keyspace config
	if m == nil {
		return map[string]string{}, nil
	}
	m.RLock()
	defer m.RUnlock()
	groups, ok := m.groups[userKind]
	if !ok {
		return map[string]string{}, errors.Errorf("user kind %s not found", userKind)
	}
	kg := groups.Top()
	id := strconv.FormatUint(uint64(kg.ID), 10)
	config := map[string]string{
		UserKindKey:           userKind.String(),
		TSOKeyspaceGroupIDKey: id,
	}
	return config, nil
}

// UpdateKeyspaceForGroup updates the keyspace field for the keyspace group.
func (m *GroupManager) UpdateKeyspaceForGroup(userKind endpoint.UserKind, groupID string, keyspaceID uint32, mutation int) error {
	// when server is not in API mode, we don't need to update the keyspace for keyspace group
	if m == nil {
		return nil
	}
	id, err := strconv.ParseUint(groupID, 10, 64)
	if err != nil {
		return err
	}

	m.Lock()
	defer m.Unlock()
	kg := m.groups[userKind].Get(uint32(id))
	if kg == nil {
		return errors.Errorf("keyspace group %d not found", id)
	}
	if kg.IsSplitting() {
		return ErrKeyspaceGroupInSplit
	}
	switch mutation {
	case opAdd:
		if !slice.Contains(kg.Keyspaces, keyspaceID) {
			kg.Keyspaces = append(kg.Keyspaces, keyspaceID)
		}
	case opDelete:
		if slice.Contains(kg.Keyspaces, keyspaceID) {
			kg.Keyspaces = slice.Remove(kg.Keyspaces, keyspaceID)
		}
	}
	if err := m.saveKeyspaceGroups([]*endpoint.KeyspaceGroup{kg}, true); err != nil {
		return err
	}

	m.groups[userKind].Put(kg)
	return nil
}

// UpdateKeyspaceGroup updates the keyspace group.
func (m *GroupManager) UpdateKeyspaceGroup(oldGroupID, newGroupID string, oldUserKind, newUserKind endpoint.UserKind, keyspaceID uint32) error {
	// when server is not in API mode, we don't need to update the keyspace group
	if m == nil {
		return nil
	}
	oldID, err := strconv.ParseUint(oldGroupID, 10, 64)
	if err != nil {
		return err
	}
	newID, err := strconv.ParseUint(newGroupID, 10, 64)
	if err != nil {
		return err
	}

	m.Lock()
	defer m.Unlock()
	oldKG := m.groups[oldUserKind].Get(uint32(oldID))
	if oldKG == nil {
		return errors.Errorf("keyspace group %s not found in %s group", oldGroupID, oldUserKind)
	}
	newKG := m.groups[newUserKind].Get(uint32(newID))
	if newKG == nil {
		return errors.Errorf("keyspace group %s not found in %s group", newGroupID, newUserKind)
	}
	if oldKG.IsSplitting() || newKG.IsSplitting() {
		return ErrKeyspaceGroupInSplit
	}

	var updateOld, updateNew bool
	if !slice.Contains(newKG.Keyspaces, keyspaceID) {
		newKG.Keyspaces = append(newKG.Keyspaces, keyspaceID)
		updateNew = true
	}

	if slice.Contains(oldKG.Keyspaces, keyspaceID) {
		oldKG.Keyspaces = slice.Remove(oldKG.Keyspaces, keyspaceID)
		updateOld = true
	}

	if err := m.saveKeyspaceGroups([]*endpoint.KeyspaceGroup{oldKG, newKG}, true); err != nil {
		return err
	}

	if updateOld {
		m.groups[oldUserKind].Put(oldKG)
	}

	if updateNew {
		m.groups[newUserKind].Put(newKG)
	}

	return nil
}

// SplitKeyspaceGroupByID splits the keyspace group by ID into a new keyspace group with the given new ID.
// And the keyspaces in the old keyspace group will be moved to the new keyspace group.
func (m *GroupManager) SplitKeyspaceGroupByID(splitSourceID, splitTargetID uint32, keyspaces []uint32) error {
	var splitSourceKg, splitTargetKg *endpoint.KeyspaceGroup
	m.Lock()
	defer m.Unlock()
	// TODO: avoid to split when the keyspaces is empty.
	if err := m.store.RunInTxn(m.ctx, func(txn kv.Txn) (err error) {
		// Load the old keyspace group first.
		splitSourceKg, err = m.store.LoadKeyspaceGroup(txn, splitSourceID)
		if err != nil {
			return err
		}
		if splitSourceKg == nil {
			return ErrKeyspaceGroupNotExists
		}
		// A keyspace group can not take part in multiple split processes.
		if splitSourceKg.IsSplitting() {
			return ErrKeyspaceGroupInSplit
		}
		// Check if the new keyspace group already exists.
		splitTargetKg, err = m.store.LoadKeyspaceGroup(txn, splitTargetID)
		if err != nil {
			return err
		}
		if splitTargetKg != nil {
			return ErrKeyspaceGroupExists
		}
		// Check if the keyspaces are all in the old keyspace group.
		if len(keyspaces) > len(splitSourceKg.Keyspaces) {
			return ErrKeyspaceNotInKeyspaceGroup
		}
		var (
			oldKeyspaceMap = make(map[uint32]struct{}, len(splitSourceKg.Keyspaces))
			newKeyspaceMap = make(map[uint32]struct{}, len(keyspaces))
		)
		for _, keyspace := range splitSourceKg.Keyspaces {
			oldKeyspaceMap[keyspace] = struct{}{}
		}
		for _, keyspace := range keyspaces {
			if _, ok := oldKeyspaceMap[keyspace]; !ok {
				return ErrKeyspaceNotInKeyspaceGroup
			}
			newKeyspaceMap[keyspace] = struct{}{}
		}
		// Get the split keyspace group for the old keyspace group.
		splitKeyspaces := make([]uint32, 0, len(splitSourceKg.Keyspaces)-len(keyspaces))
		for _, keyspace := range splitSourceKg.Keyspaces {
			if _, ok := newKeyspaceMap[keyspace]; !ok {
				splitKeyspaces = append(splitKeyspaces, keyspace)
			}
		}
		// Update the old keyspace group.
		splitSourceKg.Keyspaces = splitKeyspaces
		splitSourceKg.SplitState = &endpoint.SplitState{
			SplitSource: splitSourceKg.ID,
		}
		if err = m.store.SaveKeyspaceGroup(txn, splitSourceKg); err != nil {
			return err
		}
		splitTargetKg = &endpoint.KeyspaceGroup{
			ID: splitTargetID,
			// Keep the same user kind and members as the old keyspace group.
			UserKind:  splitSourceKg.UserKind,
			Members:   splitSourceKg.Members,
			Keyspaces: keyspaces,
			SplitState: &endpoint.SplitState{
				SplitSource: splitSourceKg.ID,
			},
		}
		// Create the new split keyspace group.
		return m.store.SaveKeyspaceGroup(txn, splitTargetKg)
	}); err != nil {
		return err
	}
	// Update the keyspace group cache.
	m.groups[endpoint.StringUserKind(splitSourceKg.UserKind)].Put(splitSourceKg)
	m.groups[endpoint.StringUserKind(splitTargetKg.UserKind)].Put(splitTargetKg)
	return nil
}

// FinishSplitKeyspaceByID finishes the split keyspace group by the split target ID.
func (m *GroupManager) FinishSplitKeyspaceByID(splitTargetID uint32) error {
	var splitTargetKg, splitSourceKg *endpoint.KeyspaceGroup
	m.Lock()
	defer m.Unlock()
	if err := m.store.RunInTxn(m.ctx, func(txn kv.Txn) (err error) {
		// Load the split target keyspace group first.
		splitTargetKg, err = m.store.LoadKeyspaceGroup(txn, splitTargetID)
		if err != nil {
			return err
		}
		if splitTargetKg == nil {
			return ErrKeyspaceGroupNotExists
		}
		// Check if it's in the split state.
		if !splitTargetKg.IsSplitTarget() {
			return ErrKeyspaceGroupNotInSplit
		}
		// Load the split source keyspace group then.
		splitSourceKg, err = m.store.LoadKeyspaceGroup(txn, splitTargetKg.SplitSource())
		if err != nil {
			return err
		}
		if splitSourceKg == nil {
			return ErrKeyspaceGroupNotExists
		}
		if !splitSourceKg.IsSplitSource() {
			return ErrKeyspaceGroupNotInSplit
		}
		splitTargetKg.SplitState = nil
		splitSourceKg.SplitState = nil
		err = m.store.SaveKeyspaceGroup(txn, splitTargetKg)
		if err != nil {
			return err
		}
		err = m.store.SaveKeyspaceGroup(txn, splitSourceKg)
		if err != nil {
			return err
		}
		return nil
	}); err != nil {
		return err
	}
	// Update the keyspace group cache.
	m.groups[endpoint.StringUserKind(splitTargetKg.UserKind)].Put(splitTargetKg)
	m.groups[endpoint.StringUserKind(splitSourceKg.UserKind)].Put(splitSourceKg)
	return nil
}

// GetNodesCount returns the count of nodes.
func (m *GroupManager) GetNodesCount() int {
	if m.nodesBalancer == nil {
		return 0
	}
	return m.nodesBalancer.Len()
}

// AllocNodesForKeyspaceGroup allocates nodes for the keyspace group.
func (m *GroupManager) AllocNodesForKeyspaceGroup(id uint32, desiredReplicaCount int) ([]endpoint.KeyspaceGroupMember, error) {
	m.Lock()
	defer m.Unlock()
	ctx, cancel := context.WithTimeout(m.ctx, allocNodesTimeout)
	defer cancel()
	ticker := time.NewTicker(allocNodesInterval)
	defer ticker.Stop()
	nodes := make([]endpoint.KeyspaceGroupMember, 0, desiredReplicaCount)
	err := m.store.RunInTxn(m.ctx, func(txn kv.Txn) error {
		kg, err := m.store.LoadKeyspaceGroup(txn, id)
		if err != nil {
			return err
		}
		if kg == nil {
			return ErrKeyspaceGroupNotExists
		}
		exists := make(map[string]struct{})
		for _, member := range kg.Members {
			exists[member.Address] = struct{}{}
			nodes = append(nodes, member)
		}
		if len(exists) >= desiredReplicaCount {
			return nil
		}
		for len(exists) < desiredReplicaCount {
			select {
			case <-ctx.Done():
				return nil
			case <-ticker.C:
			}
			countOfNodes := m.GetNodesCount()
			if countOfNodes < desiredReplicaCount || countOfNodes == 0 { // double check
				return ErrNoAvailableNode
			}
			addr := m.nodesBalancer.Next()
			if addr == "" {
				return ErrNoAvailableNode
			}
			if _, ok := exists[addr]; ok {
				continue
			}
			exists[addr] = struct{}{}
			nodes = append(nodes, endpoint.KeyspaceGroupMember{Address: addr})
		}
		kg.Members = nodes
		return m.store.SaveKeyspaceGroup(txn, kg)
	})
	if err != nil {
		return nil, err
	}
	log.Info("alloc nodes for keyspace group", zap.Uint32("id", id), zap.Reflect("nodes", nodes))
	return nodes, nil
}

// SetNodesForKeyspaceGroup sets the nodes for the keyspace group.
func (m *GroupManager) SetNodesForKeyspaceGroup(id uint32, nodes []string) error {
	m.Lock()
	defer m.Unlock()
	return m.store.RunInTxn(m.ctx, func(txn kv.Txn) error {
		kg, err := m.store.LoadKeyspaceGroup(txn, id)
		if err != nil {
			return err
		}
		if kg == nil {
			return ErrKeyspaceGroupNotExists
		}
		members := make([]endpoint.KeyspaceGroupMember, 0, len(nodes))
		for _, node := range nodes {
			members = append(members, endpoint.KeyspaceGroupMember{Address: node})
		}
		kg.Members = members
		return m.store.SaveKeyspaceGroup(txn, kg)
	})
}

// IsExistNode checks if the node exists.
func (m *GroupManager) IsExistNode(addr string) bool {
	nodes := m.nodesBalancer.GetAll()
	for _, node := range nodes {
		if node == addr {
			return true
		}
	}
	return false
}<|MERGE_RESOLUTION|>--- conflicted
+++ resolved
@@ -120,7 +120,7 @@
 	// If the etcd client is not nil, start the watch loop.
 	if m.client != nil {
 		m.wg.Add(2)
-		go m.startWatchLoop()
+		go m.startWatchLoop(ctx)
 		go m.allocNodesToAllKeyspaceGroups()
 	}
 
@@ -139,17 +139,7 @@
 		userKind := endpoint.StringUserKind(group.UserKind)
 		m.groups[userKind].Put(group)
 	}
-<<<<<<< HEAD
-=======
-
-	// If the etcd client is not nil, start the watch loop.
-	if m.client != nil {
-		m.nodesBalancer = balancer.GenByPolicy[string](m.policy)
-		m.serviceRegistryMap = make(map[string]string)
-		m.wg.Add(1)
-		go m.startWatchLoop(ctx)
-	}
->>>>>>> cf5b72e4
+
 	return nil
 }
 
@@ -159,7 +149,6 @@
 	m.wg.Wait()
 }
 
-<<<<<<< HEAD
 func (m *GroupManager) allocNodesToAllKeyspaceGroups() {
 	defer logutil.LogPanic()
 	defer m.wg.Done()
@@ -200,10 +189,7 @@
 	}
 }
 
-func (m *GroupManager) startWatchLoop() {
-=======
 func (m *GroupManager) startWatchLoop(parentCtx context.Context) {
->>>>>>> cf5b72e4
 	defer logutil.LogPanic()
 	defer m.wg.Done()
 	ctx, cancel := context.WithCancel(parentCtx)

--- conflicted
+++ resolved
@@ -46,8 +46,6 @@
 	// KeyspaceLabel is the label for keyspace id allocator.
 	KeyspaceLabel label = "keyspace-idAlloc"
 
-<<<<<<< HEAD
-=======
 	// reservedKeyspaceIDCount is the reserved count for keyspace id.
 	reservedKeyspaceIDCount = uint64(1024)
 	// reservedKeyspaceIDStart is the start id for reserved keyspace id.
@@ -58,7 +56,6 @@
 	// IDs should be less than or equal to math.MaxUint32 -1 .
 	nonNextGenKeyspaceIDLimit = uint64(math.MaxUint32) - 1
 
->>>>>>> 9ee8379e
 	defaultAllocStep = uint64(1000)
 )
 
@@ -117,13 +114,9 @@
 	effectiveEnd = math.MaxUint64
 	if params.Label == KeyspaceLabel {
 		if kerneltype.IsNextGen() {
-<<<<<<< HEAD
-			effectiveEnd = ReservedKeyspaceIDStart - 1 // Last allocable ID for NextGen
-=======
 			effectiveEnd = reservedKeyspaceIDStart - 1 // Last allocable ID for NextGen
 		} else {
 			effectiveEnd = nonNextGenKeyspaceIDLimit // Last allocable ID for non NextGen
->>>>>>> 9ee8379e
 		}
 	}
 	allocator.effectiveEnd = effectiveEnd

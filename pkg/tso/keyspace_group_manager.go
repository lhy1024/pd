--- conflicted
+++ resolved
@@ -728,14 +728,10 @@
 	if err != nil {
 		return nil, err
 	}
-<<<<<<< HEAD
 	if am == nil {
 		return nil, nil
 	}
-	return am.getMember(), nil
-=======
 	return am.GetMember(), nil
->>>>>>> db9ccbb8
 }
 
 // HandleTSORequest forwards TSO allocation requests to correct TSO Allocators of the given keyspace group.

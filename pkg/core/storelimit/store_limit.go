--- conflicted
+++ resolved
@@ -129,26 +129,15 @@
 
 // limit the operators of a store
 type limit struct {
-<<<<<<< HEAD
-	syncutil.RWMutex
-	limiter    *ratelimit.RateLimiter
-	ratePerSec float64
-=======
 	limiter         *ratelimit.RateLimiter
 	ratePerSecMutex syncutil.RWMutex
 	ratePerSec      float64
->>>>>>> c015f140
 }
 
 // Reset resets the rate limit.
 func (l *limit) Reset(ratePerSec float64) {
-<<<<<<< HEAD
-	l.Lock()
-	defer l.Unlock()
-=======
 	l.ratePerSecMutex.Lock()
 	defer l.ratePerSecMutex.Unlock()
->>>>>>> c015f140
 	if l.ratePerSec == ratePerSec {
 		return
 	}
@@ -170,13 +159,8 @@
 // Available returns the number of available tokens
 // It returns true if the rate per second is zero.
 func (l *limit) Available(n int64) bool {
-<<<<<<< HEAD
-	l.RLock()
-	defer l.RUnlock()
-=======
 	l.ratePerSecMutex.RLock()
 	defer l.ratePerSecMutex.RUnlock()
->>>>>>> c015f140
 	if l.ratePerSec == 0 {
 		return true
 	}
@@ -186,13 +170,8 @@
 
 // Take takes count tokens from the bucket without blocking.
 func (l *limit) Take(count int64) bool {
-<<<<<<< HEAD
-	l.RLock()
-	defer l.RUnlock()
-=======
 	l.ratePerSecMutex.RLock()
 	defer l.ratePerSecMutex.RUnlock()
->>>>>>> c015f140
 	if l.ratePerSec == 0 {
 		return true
 	}
@@ -200,12 +179,7 @@
 }
 
 func (l *limit) GetRatePerSec() float64 {
-<<<<<<< HEAD
-	l.RLock()
-	defer l.RUnlock()
-=======
 	l.ratePerSecMutex.RLock()
 	defer l.ratePerSecMutex.RUnlock()
->>>>>>> c015f140
 	return l.ratePerSec
 }
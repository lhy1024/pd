// Copyright 2020 TiKV Project Authors.
//
// Licensed under the Apache License, Version 2.0 (the "License");
// you may not use this file except in compliance with the License.
// You may obtain a copy of the License at
//
//     http://www.apache.org/licenses/LICENSE-2.0
//
// Unless required by applicable law or agreed to in writing, software
// distributed under the License is distributed on an "AS IS" BASIS,
// See the License for the specific language governing permissions and
// limitations under the License.

package movingaverage

import "time"

// TimeMedian is AvgOverTime + MedianFilter
// Size of MedianFilter should be larger than double size of AvgOverTime to denoisy.
// Delay is aotSize * mfSize * reportInterval/4
// and the min filled period is aotSize * reportInterval, which is not related with mfSize
type TimeMedian struct {
	aotInterval   time.Duration
	aot           *AvgOverTime
	mf            *MedianFilter
	aotSize       int
	mfSize        int
	instantaneous float64
}

// NewTimeMedian returns a TimeMedian with given size.
func NewTimeMedian(aotSize, mfSize int, reportInterval time.Duration) *TimeMedian {
	return &TimeMedian{
		aotInterval: reportInterval,
		aot:         NewAvgOverTime(reportInterval),
		mf:          NewMedianFilter(mfSize),
		aotSize:     aotSize,
		mfSize:      mfSize,
	}
}

// Get returns change rate in the median of the several intervals.
func (t *TimeMedian) Get() float64 {
	return t.mf.Get()
}

// Add adds recent change to TimeMedian.
func (t *TimeMedian) Add(delta float64, interval time.Duration) {
<<<<<<< HEAD
	t.instantaneous = delta / interval.Seconds()
=======
>>>>>>> 45b782ed
	t.aot.Add(delta, interval)
	if t.aot.IsFull() {
		t.mf.Add(t.aot.Get())
	}
}

// Set sets the given average.
func (t *TimeMedian) Set(avg float64) {
	t.mf.Set(avg)
}

// GetFilledPeriod returns filled period.
func (t *TimeMedian) GetFilledPeriod() int { // it is unrelated with mfSize
	return t.aotSize
}

// GetInstantaneous returns instantaneous speed
func (t *TimeMedian) GetInstantaneous() float64 {
	return t.instantaneous
}<|MERGE_RESOLUTION|>--- conflicted
+++ resolved
@@ -32,7 +32,7 @@
 func NewTimeMedian(aotSize, mfSize int, reportInterval time.Duration) *TimeMedian {
 	return &TimeMedian{
 		aotInterval: reportInterval,
-		aot:         NewAvgOverTime(reportInterval),
+		aot:         NewAvgOverTime(time.Duration(aotSize) * reportInterval),
 		mf:          NewMedianFilter(mfSize),
 		aotSize:     aotSize,
 		mfSize:      mfSize,
@@ -46,10 +46,7 @@
 
 // Add adds recent change to TimeMedian.
 func (t *TimeMedian) Add(delta float64, interval time.Duration) {
-<<<<<<< HEAD
 	t.instantaneous = delta / interval.Seconds()
-=======
->>>>>>> 45b782ed
 	t.aot.Add(delta, interval)
 	if t.aot.IsFull() {
 		t.mf.Add(t.aot.Get())

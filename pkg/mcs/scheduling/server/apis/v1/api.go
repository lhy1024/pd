--- conflicted
+++ resolved
@@ -15,12 +15,9 @@
 package apis
 
 import (
-<<<<<<< HEAD
+	"encoding/hex"
 	"errors"
 	"fmt"
-=======
-	"encoding/hex"
->>>>>>> 1e1817d0
 	"net/http"
 	"net/url"
 	"strconv"
@@ -126,7 +123,6 @@
 	s.RegisterCheckersRouter()
 	s.RegisterHotspotRouter()
 	s.RegisterRegionsRouter()
-	s.RegisterRegionLabelRouter()
 	return s
 }
 
@@ -177,7 +173,6 @@
 	router.GET("/records", getOperatorRecords)
 }
 
-<<<<<<< HEAD
 // RegisterRegionsRouter registers the router of the regions handler.
 func (s *Service) RegisterRegionsRouter() {
 	router := s.root.Group("regions")
@@ -190,15 +185,6 @@
 	router.GET("/replicated", checkRegionsReplicated)
 }
 
-// RegisterRegionLabelRouter registers the router of the region label handler.
-func (s *Service) RegisterRegionLabelRouter() {
-	router := s.root.Group("config/region-label")
-	router.GET("rules", getAllRegionLabelRules)
-	router.GET("rules/ids", getRegionLabelRulesByIDs)
-	router.GET("rule/:id", getRegionLabelRuleByID)
-}
-
-=======
 // RegisterConfigRouter registers the router of the config handler.
 func (s *Service) RegisterConfigRouter() {
 	router := s.root.Group("config")
@@ -240,7 +226,6 @@
 // @Success  200  {string}  string  "The log level is updated."
 // @Failure  400  {string}  string  "The input is invalid."
 // @Router   /admin/log [put]
->>>>>>> 1e1817d0
 func changeLogLevel(c *gin.Context) {
 	svr := c.MustGet(multiservicesapi.ServiceContextKey).(*scheserver.Server)
 	var level string
@@ -736,8 +721,6 @@
 	c.IndentedJSON(http.StatusOK, res)
 }
 
-<<<<<<< HEAD
-=======
 // @Tags     rule
 // @Summary  List all rules of cluster.
 // @Produce  json
@@ -1001,7 +984,6 @@
 	c.IndentedJSON(http.StatusOK, group)
 }
 
->>>>>>> 1e1817d0
 // @Tags     region_label
 // @Summary  Get label of a region.
 // @Param    id   path  integer  true  "Region Id"
@@ -1010,12 +992,8 @@
 // @Success  200  {string}  string
 // @Failure  400  {string}  string  "The input is invalid."
 // @Failure  404  {string}  string  "The region does not exist."
-<<<<<<< HEAD
-// @Router   /regions/{id}/label/{key} [get]
-=======
 // @Failure  500  {string}  string  "PD server failed to proceed the request."
 // @Router   /config/regions/{id}/label/{key} [get]
->>>>>>> 1e1817d0
 func getRegionLabelByKey(c *gin.Context) {
 	handler := c.MustGet(handlerKey).(*handler.Handler)
 
@@ -1028,15 +1006,11 @@
 		return
 	}
 
-<<<<<<< HEAD
-	region := handler.GetRegion(id)
-=======
 	region, err := handler.GetRegion(id)
 	if err != nil {
 		c.String(http.StatusInternalServerError, err.Error())
 		return
 	}
->>>>>>> 1e1817d0
 	if region == nil {
 		c.String(http.StatusNotFound, errs.ErrRegionNotFound.FastGenByArgs().Error())
 		return
@@ -1058,11 +1032,7 @@
 // @Success  200  {string}  string
 // @Failure  400  {string}  string  "The input is invalid."
 // @Failure  404  {string}  string  "The region does not exist."
-<<<<<<< HEAD
-// @Router   /regions/{id}/labels [get]
-=======
 // @Router   /config/regions/{id}/labels [get]
->>>>>>> 1e1817d0
 func getRegionLabels(c *gin.Context) {
 	handler := c.MustGet(handlerKey).(*handler.Handler)
 
@@ -1073,15 +1043,11 @@
 		return
 	}
 
-<<<<<<< HEAD
-	region := handler.GetRegion(id)
-=======
 	region, err := handler.GetRegion(id)
 	if err != nil {
 		c.String(http.StatusInternalServerError, err.Error())
 		return
 	}
->>>>>>> 1e1817d0
 	if region == nil {
 		c.String(http.StatusNotFound, errs.ErrRegionNotFound.FastGenByArgs().Error())
 		return
@@ -1099,10 +1065,7 @@
 // @Summary  List all label rules of cluster.
 // @Produce  json
 // @Success  200  {array}  labeler.LabelRule
-<<<<<<< HEAD
-=======
-// @Failure  500  {string}  string  "PD server failed to proceed the request."
->>>>>>> 1e1817d0
+// @Failure  500  {string}  string  "PD server failed to proceed the request."
 // @Router   /config/region-label/rules [get]
 func getAllRegionLabelRules(c *gin.Context) {
 	handler := c.MustGet(handlerKey).(*handler.Handler)
@@ -1149,12 +1112,8 @@
 // @Produce  json
 // @Success  200  {object}  labeler.LabelRule
 // @Failure  404  {string}  string  "The rule does not exist."
-<<<<<<< HEAD
-// @Router   /config/region-label/rule/{id} [get]
-=======
 // @Failure  500  {string}  string  "PD server failed to proceed the request."
 // @Router   /config/region-label/rules/{id} [get]
->>>>>>> 1e1817d0
 func getRegionLabelRuleByID(c *gin.Context) {
 	handler := c.MustGet(handlerKey).(*handler.Handler)
 
@@ -1175,7 +1134,6 @@
 		return
 	}
 	c.IndentedJSON(http.StatusOK, rule)
-<<<<<<< HEAD
 }
 
 // @Tags     region
@@ -1367,6 +1325,4 @@
 		return
 	}
 	c.String(http.StatusOK, state)
-=======
->>>>>>> 1e1817d0
 }
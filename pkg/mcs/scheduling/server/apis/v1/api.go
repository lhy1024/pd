// Copyright 2023 TiKV Project Authors.
//
// Licensed under the Apache License, Version 2.0 (the "License");
// you may not use this file except in compliance with the License.
// You may obtain a copy of the License at
//
//     http://www.apache.org/licenses/LICENSE-2.0
//
// Unless required by applicable law or agreed to in writing, software
// distributed under the License is distributed on an "AS IS" BASIS,
// WITHOUT WARRANTIES OR CONDITIONS OF ANY KIND, either express or implied.
// See the License for the specific language governing permissions and
// limitations under the License.

package apis

import (
	"encoding/hex"
	"net/http"
	"net/url"
	"strconv"
	"sync"

	"github.com/gin-contrib/cors"
	"github.com/gin-contrib/gzip"
	"github.com/gin-contrib/pprof"
	"github.com/gin-gonic/gin"
	"github.com/joho/godotenv"
	"github.com/pingcap/log"
	"github.com/tikv/pd/pkg/errs"
	scheserver "github.com/tikv/pd/pkg/mcs/scheduling/server"
	mcsutils "github.com/tikv/pd/pkg/mcs/utils"
	sche "github.com/tikv/pd/pkg/schedule/core"
	"github.com/tikv/pd/pkg/schedule/handler"
	"github.com/tikv/pd/pkg/schedule/operator"
	"github.com/tikv/pd/pkg/schedule/schedulers"
	"github.com/tikv/pd/pkg/statistics/utils"
	"github.com/tikv/pd/pkg/storage"
	"github.com/tikv/pd/pkg/utils/apiutil"
	"github.com/tikv/pd/pkg/utils/apiutil/multiservicesapi"
	"github.com/tikv/pd/pkg/utils/logutil"
	"github.com/unrolled/render"
)

// APIPathPrefix is the prefix of the API path.
const APIPathPrefix = "/scheduling/api/v1"
const handlerKey = "handler"

var (
	once            sync.Once
	apiServiceGroup = apiutil.APIServiceGroup{
		Name:       "scheduling",
		Version:    "v1",
		IsCore:     false,
		PathPrefix: APIPathPrefix,
	}
)

func init() {
	scheserver.SetUpRestHandler = func(srv *scheserver.Service) (http.Handler, apiutil.APIServiceGroup) {
		s := NewService(srv)
		return s.apiHandlerEngine, apiServiceGroup
	}
}

// Service is the tso service.
type Service struct {
	apiHandlerEngine *gin.Engine
	root             *gin.RouterGroup

	srv *scheserver.Service
	rd  *render.Render
}

type server struct {
	*scheserver.Server
}

func (s *server) GetCluster() sche.SchedulerCluster {
	return s.Server.GetCluster()
}

func createIndentRender() *render.Render {
	return render.New(render.Options{
		IndentJSON: true,
	})
}

// NewService returns a new Service.
func NewService(srv *scheserver.Service) *Service {
	once.Do(func() {
		// These global modification will be effective only for the first invoke.
		_ = godotenv.Load()
		gin.SetMode(gin.ReleaseMode)
	})
	apiHandlerEngine := gin.New()
	apiHandlerEngine.Use(gin.Recovery())
	apiHandlerEngine.Use(cors.Default())
	apiHandlerEngine.Use(gzip.Gzip(gzip.DefaultCompression))
	apiHandlerEngine.Use(func(c *gin.Context) {
		c.Set(multiservicesapi.ServiceContextKey, srv.Server)
		c.Set(handlerKey, handler.NewHandler(&server{srv.Server}))
		c.Next()
	})
	apiHandlerEngine.GET("metrics", mcsutils.PromHandler())
	pprof.Register(apiHandlerEngine)
	root := apiHandlerEngine.Group(APIPathPrefix)
	root.Use(multiservicesapi.ServiceRedirector())
	s := &Service{
		srv:              srv,
		apiHandlerEngine: apiHandlerEngine,
		root:             root,
		rd:               createIndentRender(),
	}
	s.RegisterAdminRouter()
	s.RegisterConfigRouter()
	s.RegisterOperatorsRouter()
	s.RegisterSchedulersRouter()
	s.RegisterCheckersRouter()
	s.RegisterHotspotRouter()
	s.RegisterRegionsRouter()
	s.RegisterRegionLabelRouter()
	return s
}

// RegisterAdminRouter registers the router of the admin handler.
func (s *Service) RegisterAdminRouter() {
	router := s.root.Group("admin")
	router.PUT("/log", changeLogLevel)
	router.DELETE("cache/regions", deleteAllRegionCache)
	router.DELETE("cache/regions/:id", deleteRegionCacheByID)
}

// RegisterSchedulersRouter registers the router of the schedulers handler.
func (s *Service) RegisterSchedulersRouter() {
	router := s.root.Group("schedulers")
	router.GET("", getSchedulers)
	router.GET("/diagnostic/:name", getDiagnosticResult)
	router.GET("/config", getSchedulerConfig)
	router.GET("/config/:name/list", getSchedulerConfigByName)
	// TODO: in the future, we should split pauseOrResumeScheduler to two different APIs.
	// And we need to do one-to-two forwarding in the API middleware.
	router.POST("/:name", pauseOrResumeScheduler)
}

// RegisterCheckersRouter registers the router of the checkers handler.
func (s *Service) RegisterCheckersRouter() {
	router := s.root.Group("checkers")
	router.GET("/:name", getCheckerByName)
	router.POST("/:name", pauseOrResumeChecker)
}

// RegisterHotspotRouter registers the router of the hotspot handler.
func (s *Service) RegisterHotspotRouter() {
	router := s.root.Group("hotspot")
	router.GET("/regions/write", getHotWriteRegions)
	router.GET("/regions/read", getHotReadRegions)
	router.GET("/regions/history", getHistoryHotRegions)
	router.GET("/stores", getHotStores)
	router.GET("/buckets", getHotBuckets)
}

// RegisterOperatorsRouter registers the router of the operators handler.
func (s *Service) RegisterOperatorsRouter() {
	router := s.root.Group("operators")
	router.GET("", getOperators)
	router.POST("", createOperator)
	router.GET("/:id", getOperatorByRegion)
	router.DELETE("/:id", deleteOperatorByRegion)
	router.GET("/records", getOperatorRecords)
}

<<<<<<< HEAD
// RegisterRegionsRouter registers the router of the regions handler.
func (s *Service) RegisterRegionsRouter() {
	router := s.root.Group("regions")
	router.GET("/:id/label/:key", getRegionLabelByKey)
	router.GET("/:id/labels", getRegionLabels)
}

// RegisterRegionLabelRouter registers the router of the region label handler.
func (s *Service) RegisterRegionLabelRouter() {
	router := s.root.Group("config/region-label")
	router.GET("rules", getAllRegionLabelRules)
	router.GET("rules/ids", getRegionLabelRulesByIDs)
	router.GET("rule/:id", getRegionLabelRuleByID)
}

=======
// RegisterConfigRouter registers the router of the config handler.
func (s *Service) RegisterConfigRouter() {
	router := s.root.Group("config")
	router.GET("", getConfig)

	rules := router.Group("rules")
	rules.GET("", getAllRules)
	rules.GET("/group/:group", getRuleByGroup)
	rules.GET("/region/:region", getRulesByRegion)
	rules.GET("/region/:region/detail", checkRegionPlacementRule)
	rules.GET("/key/:key", getRulesByKey)

	// We cannot merge `/rule` and `/rules`, because we allow `group_id` to be "group",
	// which is the same as the prefix of `/rules/group/:group`.
	rule := router.Group("rule")
	rule.GET("/:group/:id", getRuleByGroupAndID)

	groups := router.Group("rule_groups")
	groups.GET("", getAllGroupConfigs)
	groups.GET("/:id", getRuleGroupConfig)

	placementRule := router.Group("placement-rule")
	placementRule.GET("", getPlacementRules)
	placementRule.GET("/:group", getPlacementRuleByGroup)
}

// @Tags     admin
// @Summary  Change the log level.
// @Produce  json
// @Success  200  {string}  string  "The log level is updated."
// @Router   /admin/log [put]
>>>>>>> afe6afcc
func changeLogLevel(c *gin.Context) {
	svr := c.MustGet(multiservicesapi.ServiceContextKey).(*scheserver.Server)
	var level string
	if err := c.Bind(&level); err != nil {
		c.String(http.StatusBadRequest, err.Error())
		return
	}

	if err := svr.SetLogLevel(level); err != nil {
		c.String(http.StatusBadRequest, err.Error())
		return
	}
	log.SetLevel(logutil.StringToZapLogLevel(level))
	c.String(http.StatusOK, "The log level is updated.")
}

// @Tags     config
// @Summary  Get full config.
// @Produce  json
// @Success  200  {object}  config.Config
// @Router   /config [get]
func getConfig(c *gin.Context) {
	svr := c.MustGet(multiservicesapi.ServiceContextKey).(*scheserver.Server)
	cfg := svr.GetConfig()
	cfg.Schedule.MaxMergeRegionKeys = cfg.Schedule.GetMaxMergeRegionKeys()
	c.IndentedJSON(http.StatusOK, cfg)
}

// @Tags     admin
// @Summary  Drop all regions from cache.
// @Produce  json
// @Success  200  {string}  string  "All regions are removed from server cache."
// @Router   /admin/cache/regions [delete]
func deleteAllRegionCache(c *gin.Context) {
	svr := c.MustGet(multiservicesapi.ServiceContextKey).(*scheserver.Server)
	cluster := svr.GetCluster()
	if cluster == nil {
		c.String(http.StatusInternalServerError, errs.ErrNotBootstrapped.GenWithStackByArgs().Error())
		return
	}
	cluster.DropCacheAllRegion()
	c.String(http.StatusOK, "All regions are removed from server cache.")
}

// @Tags     admin
// @Summary  Drop a specific region from cache.
// @Param    id  path  integer  true  "Region Id"
// @Produce  json
// @Success  200  {string}  string  "The region is removed from server cache."
// @Failure  400  {string}  string  "The input is invalid."
// @Router   /admin/cache/regions/{id} [delete]
func deleteRegionCacheByID(c *gin.Context) {
	svr := c.MustGet(multiservicesapi.ServiceContextKey).(*scheserver.Server)
	cluster := svr.GetCluster()
	if cluster == nil {
		c.String(http.StatusInternalServerError, errs.ErrNotBootstrapped.GenWithStackByArgs().Error())
		return
	}
	regionIDStr := c.Param("id")
	regionID, err := strconv.ParseUint(regionIDStr, 10, 64)
	if err != nil {
		c.String(http.StatusBadRequest, err.Error())
		return
	}
	cluster.DropCacheRegion(regionID)
	c.String(http.StatusOK, "The region is removed from server cache.")
}

// @Tags     operators
// @Summary  Get an operator by ID.
// @Param    region_id  path  int  true  "A Region's Id"
// @Produce  json
// @Success  200  {object}  operator.OpWithStatus
// @Failure  400  {string}  string  "The input is invalid."
// @Failure  500  {string}  string  "PD server failed to proceed the request."
// @Router   /operators/{id} [GET]
func getOperatorByRegion(c *gin.Context) {
	handler := c.MustGet(handlerKey).(*handler.Handler)
	id := c.Param("id")

	regionID, err := strconv.ParseUint(id, 10, 64)
	if err != nil {
		c.String(http.StatusBadRequest, err.Error())
		return
	}

	op, err := handler.GetOperatorStatus(regionID)
	if err != nil {
		c.String(http.StatusInternalServerError, err.Error())
		return
	}

	c.IndentedJSON(http.StatusOK, op)
}

// @Tags     operators
// @Summary  List operators.
// @Param    kind  query  string  false  "Specify the operator kind."  Enums(admin, leader, region, waiting)
// @Produce  json
// @Success  200  {array}   operator.Operator
// @Failure  500  {string}  string  "PD server failed to proceed the request."
// @Router   /operators [GET]
func getOperators(c *gin.Context) {
	handler := c.MustGet(handlerKey).(*handler.Handler)
	var (
		results []*operator.Operator
		err     error
	)

	kinds := c.QueryArray("kind")
	if len(kinds) == 0 {
		results, err = handler.GetOperators()
	} else {
		results, err = handler.GetOperatorsByKinds(kinds)
	}

	if err != nil {
		c.String(http.StatusInternalServerError, err.Error())
		return
	}
	c.IndentedJSON(http.StatusOK, results)
}

// @Tags     operator
// @Summary  Cancel a Region's pending operator.
// @Param    region_id  path  int  true  "A Region's Id"
// @Produce  json
// @Success  200  {string}  string  "The pending operator is canceled."
// @Failure  400  {string}  string  "The input is invalid."
// @Failure  500  {string}  string  "PD server failed to proceed the request."
// @Router   /operators/{region_id} [delete]
func deleteOperatorByRegion(c *gin.Context) {
	handler := c.MustGet(handlerKey).(*handler.Handler)
	id := c.Param("id")

	regionID, err := strconv.ParseUint(id, 10, 64)
	if err != nil {
		c.String(http.StatusBadRequest, err.Error())
		return
	}

	if err = handler.RemoveOperator(regionID); err != nil {
		c.String(http.StatusInternalServerError, err.Error())
		return
	}

	c.String(http.StatusOK, "The pending operator is canceled.")
}

// @Tags     operator
// @Summary  lists the finished operators since the given timestamp in second.
// @Param    from  query  integer  false  "From Unix timestamp"
// @Produce  json
// @Success  200  {object}  []operator.OpRecord
// @Failure  400  {string}  string  "The request is invalid."
// @Failure  500  {string}  string  "PD server failed to proceed the request."
// @Router   /operators/records [get]
func getOperatorRecords(c *gin.Context) {
	handler := c.MustGet(handlerKey).(*handler.Handler)
	from, err := apiutil.ParseTime(c.Query("from"))
	if err != nil {
		c.String(http.StatusBadRequest, err.Error())
		return
	}
	records, err := handler.GetRecords(from)
	if err != nil {
		c.String(http.StatusInternalServerError, err.Error())
		return
	}
	c.IndentedJSON(http.StatusOK, records)
}

// FIXME: details of input json body params
// @Tags     operator
// @Summary  Create an operator.
// @Accept   json
// @Param    body  body  object  true  "json params"
// @Produce  json
// @Success  200  {string}  string  "The operator is created."
// @Failure  400  {string}  string  "The input is invalid."
// @Failure  500  {string}  string  "PD server failed to proceed the request."
// @Router   /operators [post]
func createOperator(c *gin.Context) {
	handler := c.MustGet(handlerKey).(*handler.Handler)
	var input map[string]interface{}
	if err := c.BindJSON(&input); err != nil {
		c.String(http.StatusBadRequest, err.Error())
		return
	}
	statusCode, result, err := handler.HandleOperatorCreation(input)
	if err != nil {
		c.String(statusCode, err.Error())
		return
	}
	if statusCode == http.StatusOK && result == nil {
		c.String(http.StatusOK, "The operator is created.")
		return
	}
	c.IndentedJSON(statusCode, result)
}

// @Tags     checkers
// @Summary  Get checker by name
// @Param    name  path  string  true  "The name of the checker."
// @Produce  json
// @Success  200  {string}  string  "The checker's status."
// @Failure  500  {string}  string  "PD server failed to proceed the request."
// @Router   /checkers/{name} [get]
func getCheckerByName(c *gin.Context) {
	handler := c.MustGet(handlerKey).(*handler.Handler)
	name := c.Param("name")
	output, err := handler.GetCheckerStatus(name)
	if err != nil {
		c.String(http.StatusInternalServerError, err.Error())
		return
	}
	c.IndentedJSON(http.StatusOK, output)
}

// FIXME: details of input json body params
// @Tags     checker
// @Summary  Pause or resume region merge.
// @Accept   json
// @Param    name  path  string  true  "The name of the checker."
// @Param    body  body  object  true  "json params"
// @Produce  json
// @Success  200  {string}  string  "Pause or resume the scheduler successfully."
// @Failure  400  {string}  string  "Bad format request."
// @Failure  500  {string}  string  "PD server failed to proceed the request."
// @Router   /checker/{name} [post]
func pauseOrResumeChecker(c *gin.Context) {
	handler := c.MustGet(handlerKey).(*handler.Handler)
	var input map[string]int
	if err := c.BindJSON(&input); err != nil {
		c.String(http.StatusBadRequest, err.Error())
		return
	}

	name := c.Param("name")
	t, ok := input["delay"]
	if !ok {
		c.String(http.StatusBadRequest, "missing pause time")
		return
	}
	if t < 0 {
		c.String(http.StatusBadRequest, "delay cannot be negative")
		return
	}
	if err := handler.PauseOrResumeChecker(name, int64(t)); err != nil {
		c.String(http.StatusInternalServerError, err.Error())
		return
	}
	if t == 0 {
		c.String(http.StatusOK, "Resume the checker successfully.")
	} else {
		c.String(http.StatusOK, "Pause the checker successfully.")
	}
}

// @Tags     schedulers
// @Summary  List all created schedulers by status.
// @Produce  json
// @Success  200  {array}   string
// @Failure  500  {string}  string  "PD server failed to proceed the request."
// @Router   /schedulers [get]
func getSchedulers(c *gin.Context) {
	handler := c.MustGet(handlerKey).(*handler.Handler)
	status := c.Query("status")
	_, needTS := c.GetQuery("timestamp")
	output, err := handler.GetSchedulerByStatus(status, needTS)
	if err != nil {
		c.String(http.StatusInternalServerError, err.Error())
		return
	}
	c.IndentedJSON(http.StatusOK, output)
}

// @Tags     schedulers
// @Summary  List all scheduler configs.
// @Produce  json
// @Success  200  {object}  map[string]interface{}
// @Failure  500  {string}  string  "PD server failed to proceed the request."
// @Router   /schedulers/config/ [get]
func getSchedulerConfig(c *gin.Context) {
	handler := c.MustGet(handlerKey).(*handler.Handler)
	sc, err := handler.GetSchedulersController()
	if err != nil {
		c.String(http.StatusInternalServerError, err.Error())
		return
	}
	sches, configs, err := sc.GetAllSchedulerConfigs()
	if err != nil {
		c.String(http.StatusInternalServerError, err.Error())
		return
	}
	c.IndentedJSON(http.StatusOK, schedulers.ToPayload(sches, configs))
}

// @Tags     schedulers
// @Summary  List scheduler config by name.
// @Produce  json
// @Success  200  {object}  map[string]interface{}
// @Failure  404  {string}  string  scheduler not found
// @Failure  500  {string}  string  "PD server failed to proceed the request."
// @Router   /schedulers/config/{name}/list [get]
func getSchedulerConfigByName(c *gin.Context) {
	handler := c.MustGet(handlerKey).(*handler.Handler)
	sc, err := handler.GetSchedulersController()
	if err != nil {
		c.String(http.StatusInternalServerError, err.Error())
		return
	}
	handlers := sc.GetSchedulerHandlers()
	name := c.Param("name")
	if _, ok := handlers[name]; !ok {
		c.String(http.StatusNotFound, errs.ErrSchedulerNotFound.GenWithStackByArgs().Error())
		return
	}
	isDisabled, err := sc.IsSchedulerDisabled(name)
	if err != nil {
		c.String(http.StatusInternalServerError, err.Error())
		return
	}
	if isDisabled {
		c.String(http.StatusNotFound, errs.ErrSchedulerNotFound.GenWithStackByArgs().Error())
		return
	}
	c.Request.URL.Path = "/list"
	handlers[name].ServeHTTP(c.Writer, c.Request)
}

// @Tags     schedulers
// @Summary  List schedulers diagnostic result.
// @Produce  json
// @Success  200  {array}   string
// @Failure  500  {string}  string  "PD server failed to proceed the request."
// @Router   /schedulers/diagnostic/{name} [get]
func getDiagnosticResult(c *gin.Context) {
	handler := c.MustGet(handlerKey).(*handler.Handler)
	name := c.Param("name")
	result, err := handler.GetDiagnosticResult(name)
	if err != nil {
		c.String(http.StatusInternalServerError, err.Error())
		return
	}
	c.IndentedJSON(http.StatusOK, result)
}

// FIXME: details of input json body params
// @Tags     scheduler
// @Summary  Pause or resume a scheduler.
// @Accept   json
// @Param    name  path  string  true  "The name of the scheduler."
// @Param    body  body  object  true  "json params"
// @Produce  json
// @Success  200  {string}  string  "Pause or resume the scheduler successfully."
// @Failure  400  {string}  string  "Bad format request."
// @Failure  500  {string}  string  "PD server failed to proceed the request."
// @Router   /schedulers/{name} [post]
func pauseOrResumeScheduler(c *gin.Context) {
	handler := c.MustGet(handlerKey).(*handler.Handler)

	var input map[string]int64
	if err := c.BindJSON(&input); err != nil {
		c.String(http.StatusBadRequest, err.Error())
		return
	}

	name := c.Param("name")
	t, ok := input["delay"]
	if !ok {
		c.String(http.StatusBadRequest, "missing pause time")
		return
	}
	if err := handler.PauseOrResumeScheduler(name, t); err != nil {
		c.String(http.StatusInternalServerError, err.Error())
		return
	}
	c.String(http.StatusOK, "Pause or resume the scheduler successfully.")
}

// @Tags     hotspot
// @Summary  List the hot write regions.
// @Produce  json
// @Success  200  {object}  statistics.StoreHotPeersInfos
// @Failure  400  {string}  string  "The request is invalid."
// @Failure  500  {string}  string  "PD server failed to proceed the request."
// @Router   /hotspot/regions/write [get]
func getHotWriteRegions(c *gin.Context) {
	getHotRegions(utils.Write, c)
}

// @Tags     hotspot
// @Summary  List the hot read regions.
// @Produce  json
// @Success  200  {object}  statistics.StoreHotPeersInfos
// @Failure  400  {string}  string  "The request is invalid."
// @Failure  500  {string}  string  "PD server failed to proceed the request."
// @Router   /hotspot/regions/read [get]
func getHotReadRegions(c *gin.Context) {
	getHotRegions(utils.Read, c)
}

func getHotRegions(typ utils.RWType, c *gin.Context) {
	handler := c.MustGet(handlerKey).(*handler.Handler)

	storeIDs := c.QueryArray("store_id")
	if len(storeIDs) < 1 {
		hotRegions, err := handler.GetHotRegions(typ)
		if err != nil {
			c.String(http.StatusInternalServerError, err.Error())
			return
		}
		c.IndentedJSON(http.StatusOK, hotRegions)
		return
	}

	var ids []uint64
	for _, storeID := range storeIDs {
		id, err := strconv.ParseUint(storeID, 10, 64)
		if err != nil {
			c.String(http.StatusBadRequest, errs.ErrInvalidStoreID.FastGenByArgs(storeID).Error())
			return
		}
		_, err = handler.GetStore(id)
		if err != nil {
			c.String(http.StatusInternalServerError, err.Error())
			return
		}
		ids = append(ids, id)
	}

	hotRegions, err := handler.GetHotRegions(typ, ids...)
	if err != nil {
		c.String(http.StatusInternalServerError, err.Error())
		return
	}
	c.IndentedJSON(http.StatusOK, hotRegions)
}

// @Tags     hotspot
// @Summary  List the hot stores.
// @Produce  json
// @Success  200  {object}  handler.HotStoreStats
// @Failure  500  {string}  string  "PD server failed to proceed the request."
// @Router   /hotspot/stores [get]
func getHotStores(c *gin.Context) {
	handler := c.MustGet(handlerKey).(*handler.Handler)
	stores, err := handler.GetHotStores()
	if err != nil {
		c.String(http.StatusInternalServerError, err.Error())
		return
	}
	c.IndentedJSON(http.StatusOK, stores)
}

// @Tags     hotspot
// @Summary  List the hot buckets.
// @Produce  json
// @Success  200  {object}  handler.HotBucketsResponse
// @Failure  500  {string}  string  "PD server failed to proceed the request."
// @Router   /hotspot/buckets [get]
func getHotBuckets(c *gin.Context) {
	handler := c.MustGet(handlerKey).(*handler.Handler)

	regionIDs := c.QueryArray("region_id")
	ids := make([]uint64, len(regionIDs))
	for i, regionID := range regionIDs {
		if id, err := strconv.ParseUint(regionID, 10, 64); err == nil {
			ids[i] = id
		}
	}
	ret, err := handler.GetHotBuckets(ids...)
	if err != nil {
		c.String(http.StatusInternalServerError, err.Error())
		return
	}
	c.IndentedJSON(http.StatusOK, ret)
}

// @Tags     hotspot
// @Summary  List the history hot regions.
// @Accept   json
// @Produce  json
// @Success  200  {object}  storage.HistoryHotRegions
// @Failure  400  {string}  string  "The input is invalid."
// @Failure  500  {string}  string  "PD server failed to proceed the request."
// @Router   /hotspot/regions/history [get]
func getHistoryHotRegions(c *gin.Context) {
	// TODO: support history hotspot in scheduling server with stateless in the future.
	// Ref: https://github.com/tikv/pd/pull/7183
	var res storage.HistoryHotRegions
	c.IndentedJSON(http.StatusOK, res)
}

<<<<<<< HEAD
// @Tags     region_label
// @Summary  Get label of a region.
// @Param    id   path  integer  true  "Region Id"
// @Param    key  path  string   true  "Label key"
// @Produce  json
// @Success  200  {string}  string
// @Failure  400  {string}  string  "The input is invalid."
// @Failure  404  {string}  string  "The region does not exist."
// @Router   /regions/{id}/label/{key} [get]
func getRegionLabelByKey(c *gin.Context) {
	handler := c.MustGet(handlerKey).(*handler.Handler)

	idStr := c.Param("id")
	labelKey := c.Param("key") // TODO: test https://github.com/tikv/pd/pull/4004

	id, err := strconv.ParseUint(idStr, 10, 64)
	if err != nil {
		c.String(http.StatusBadRequest, err.Error())
		return
	}

	region := handler.GetRegion(id)
	if region == nil {
		c.String(http.StatusNotFound, errs.ErrRegionNotFound.FastGenByArgs().Error())
		return
	}

	l, err := handler.GetRegionLabeler()
=======
// @Tags     rule
// @Summary  List all rules of cluster.
// @Produce  json
// @Success  200  {array}   placement.Rule
// @Failure  412  {string}  string  "Placement rules feature is disabled."
// @Failure  500  {string}  string  "PD server failed to proceed the request."
// @Router   /config/rules [get]
func getAllRules(c *gin.Context) {
	handler := c.MustGet(handlerKey).(*handler.Handler)
	manager, err := handler.GetRuleManager()
	if err == errs.ErrPlacementDisabled {
		c.String(http.StatusPreconditionFailed, err.Error())
		return
	}
	if err != nil {
		c.String(http.StatusInternalServerError, err.Error())
		return
	}
	rules := manager.GetAllRules()
	c.IndentedJSON(http.StatusOK, rules)
}

// @Tags     rule
// @Summary  List all rules of cluster by group.
// @Param    group  path  string  true  "The name of group"
// @Produce  json
// @Success  200  {array}   placement.Rule
// @Failure  412  {string}  string  "Placement rules feature is disabled."
// @Failure  500  {string}  string  "PD server failed to proceed the request."
// @Router   /config/rules/group/{group} [get]
func getRuleByGroup(c *gin.Context) {
	handler := c.MustGet(handlerKey).(*handler.Handler)
	manager, err := handler.GetRuleManager()
	if err == errs.ErrPlacementDisabled {
		c.String(http.StatusPreconditionFailed, err.Error())
		return
	}
>>>>>>> afe6afcc
	if err != nil {
		c.String(http.StatusInternalServerError, err.Error())
		return
	}
<<<<<<< HEAD
	labelValue := l.GetRegionLabel(region, labelKey)
	c.IndentedJSON(http.StatusOK, labelValue)
}

// @Tags     region_label
// @Summary  Get labels of a region.
// @Param    id  path  integer  true  "Region Id"
// @Produce  json
// @Success  200  {string}  string
// @Failure  400  {string}  string  "The input is invalid."
// @Failure  404  {string}  string  "The region does not exist."
// @Router   /regions/{id}/labels [get]
func getRegionLabels(c *gin.Context) {
	handler := c.MustGet(handlerKey).(*handler.Handler)

	idStr := c.Param("id")
	id, err := strconv.ParseUint(idStr, 10, 64)
	if err != nil {
		c.String(http.StatusBadRequest, err.Error())
		return
	}

	region := handler.GetRegion(id)
	if region == nil {
		c.String(http.StatusNotFound, errs.ErrRegionNotFound.FastGenByArgs().Error())
		return
	}
	l, err := handler.GetRegionLabeler()
=======
	group := c.Param("group")
	rules := manager.GetRulesByGroup(group)
	c.IndentedJSON(http.StatusOK, rules)
}

// @Tags     rule
// @Summary  List all rules of cluster by region.
// @Param    id  path  integer  true  "Region Id"
// @Produce  json
// @Success  200  {array}   placement.Rule
// @Failure  400  {string}  string  "The input is invalid."
// @Failure  404  {string}  string  "The region does not exist."
// @Failure  412  {string}  string  "Placement rules feature is disabled."
// @Failure  500  {string}  string  "PD server failed to proceed the request."
// @Router   /config/rules/region/{region} [get]
func getRulesByRegion(c *gin.Context) {
	handler := c.MustGet(handlerKey).(*handler.Handler)
	manager, err := handler.GetRuleManager()
	if err == errs.ErrPlacementDisabled {
		c.String(http.StatusPreconditionFailed, err.Error())
		return
	}
	if err != nil {
		c.String(http.StatusInternalServerError, err.Error())
		return
	}
	regionStr := c.Param("region")
	region, code, err := handler.PreCheckForRegion(regionStr)
	if err != nil {
		c.String(code, err.Error())
		return
	}
	rules := manager.GetRulesForApplyRegion(region)
	c.IndentedJSON(http.StatusOK, rules)
}

// @Tags     rule
// @Summary  List rules and matched peers related to the given region.
// @Param    id  path  integer  true  "Region Id"
// @Produce  json
// @Success  200  {object}  placement.RegionFit
// @Failure  400  {string}  string  "The input is invalid."
// @Failure  404  {string}  string  "The region does not exist."
// @Failure  412  {string}  string  "Placement rules feature is disabled."
// @Failure  500  {string}  string  "PD server failed to proceed the request."
// @Router   /config/rules/region/{region}/detail [get]
func checkRegionPlacementRule(c *gin.Context) {
	handler := c.MustGet(handlerKey).(*handler.Handler)
	regionStr := c.Param("region")
	region, code, err := handler.PreCheckForRegion(regionStr)
	if err != nil {
		c.String(code, err.Error())
		return
	}
	regionFit, err := handler.CheckRegionPlacementRule(region)
	if err == errs.ErrPlacementDisabled {
		c.String(http.StatusPreconditionFailed, err.Error())
		return
	}
>>>>>>> afe6afcc
	if err != nil {
		c.String(http.StatusInternalServerError, err.Error())
		return
	}
<<<<<<< HEAD
	labels := l.GetRegionLabels(region)
	c.IndentedJSON(http.StatusOK, labels)
}

// @Tags     region_label
// @Summary  List all label rules of cluster.
// @Produce  json
// @Success  200  {array}  labeler.LabelRule
// @Router   /config/region-label/rules [get]
func getAllRegionLabelRules(c *gin.Context) {
	handler := c.MustGet(handlerKey).(*handler.Handler)
	l, err := handler.GetRegionLabeler()
=======
	c.IndentedJSON(http.StatusOK, regionFit)
}

// @Tags     rule
// @Summary  List all rules of cluster by key.
// @Param    key  path  string  true  "The name of key"
// @Produce  json
// @Success  200  {array}   placement.Rule
// @Failure  400  {string}  string  "The input is invalid."
// @Failure  412  {string}  string  "Placement rules feature is disabled."
// @Failure  500  {string}  string  "PD server failed to proceed the request."
// @Router   /config/rules/key/{key} [get]
func getRulesByKey(c *gin.Context) {
	handler := c.MustGet(handlerKey).(*handler.Handler)
	manager, err := handler.GetRuleManager()
	if err == errs.ErrPlacementDisabled {
		c.String(http.StatusPreconditionFailed, err.Error())
		return
	}
>>>>>>> afe6afcc
	if err != nil {
		c.String(http.StatusInternalServerError, err.Error())
		return
	}
<<<<<<< HEAD
	rules := l.GetAllLabelRules()
	c.IndentedJSON(http.StatusOK, rules)
}

// @Tags     region_label
// @Summary  Get label rules of cluster by ids.
// @Param    body  body  []string  true  "IDs of query rules"
// @Produce  json
// @Success  200  {array}   labeler.LabelRule
// @Failure  400  {string}  string  "The input is invalid."
// @Failure  500  {string}  string  "PD server failed to proceed the request."
// @Router   /config/region-label/rules/ids [get]
func getRegionLabelRulesByIDs(c *gin.Context) {
	handler := c.MustGet(handlerKey).(*handler.Handler)
	l, err := handler.GetRegionLabeler()
=======
	keyHex := c.Param("key")
	key, err := hex.DecodeString(keyHex)
	if err != nil {
		c.String(http.StatusBadRequest, errs.ErrKeyFormat.Error())
		return
	}
	rules := manager.GetRulesByKey(key)
	c.IndentedJSON(http.StatusOK, rules)
}

// @Tags     rule
// @Summary  Get rule of cluster by group and id.
// @Param    group  path  string  true  "The name of group"
// @Param    id     path  string  true  "Rule Id"
// @Produce  json
// @Success  200  {object}  placement.Rule
// @Failure  404  {string}  string  "The rule does not exist."
// @Failure  412  {string}  string  "Placement rules feature is disabled."
// @Router   /config/rule/{group}/{id} [get]
func getRuleByGroupAndID(c *gin.Context) {
	handler := c.MustGet(handlerKey).(*handler.Handler)
	manager, err := handler.GetRuleManager()
	if err == errs.ErrPlacementDisabled {
		c.String(http.StatusPreconditionFailed, err.Error())
		return
	}
>>>>>>> afe6afcc
	if err != nil {
		c.String(http.StatusInternalServerError, err.Error())
		return
	}
<<<<<<< HEAD
	var ids []string
	if err := c.BindJSON(&ids); err != nil {
		c.String(http.StatusBadRequest, err.Error())
		return
	}
	rules, err := l.GetLabelRules(ids)
=======
	group, id := c.Param("group"), c.Param("id")
	rule := manager.GetRule(group, id)
	if rule == nil {
		c.String(http.StatusNotFound, errs.ErrRuleNotFound.Error())
		return
	}
	c.IndentedJSON(http.StatusOK, rule)
}

// @Tags     rule
// @Summary  List all rule group configs.
// @Produce  json
// @Success  200  {array}   placement.RuleGroup
// @Failure  412  {string}  string  "Placement rules feature is disabled."
// @Failure  500  {string}  string  "PD server failed to proceed the request."
// @Router   /config/rule_groups [get]
func getAllGroupConfigs(c *gin.Context) {
	handler := c.MustGet(handlerKey).(*handler.Handler)
	manager, err := handler.GetRuleManager()
	if err == errs.ErrPlacementDisabled {
		c.String(http.StatusPreconditionFailed, err.Error())
		return
	}
>>>>>>> afe6afcc
	if err != nil {
		c.String(http.StatusInternalServerError, err.Error())
		return
	}
<<<<<<< HEAD
	c.IndentedJSON(http.StatusOK, rules)
}

// @Tags     region_label
// @Summary  Get label rule of cluster by id.
// @Param    id  path  string  true  "Rule Id"
// @Produce  json
// @Success  200  {object}  labeler.LabelRule
// @Failure  404  {string}  string  "The rule does not exist."
// @Router   /config/region-label/rule/{id} [get]
func getRegionLabelRuleByID(c *gin.Context) {
	handler := c.MustGet(handlerKey).(*handler.Handler)

	id, err := url.PathUnescape(c.Param("id"))
	if err != nil {
		c.String(http.StatusBadRequest, err.Error())
		return
	}

	l, err := handler.GetRegionLabeler()
=======
	ruleGroups := manager.GetRuleGroups()
	c.IndentedJSON(http.StatusOK, ruleGroups)
}

// @Tags     rule
// @Summary  Get rule group config by group id.
// @Param    id  path  string  true  "Group Id"
// @Produce  json
// @Success  200  {object}  placement.RuleGroup
// @Failure  404  {string}  string  "The RuleGroup does not exist."
// @Failure  412  {string}  string  "Placement rules feature is disabled."
// @Failure  500  {string}  string  "PD server failed to proceed the request."
// @Router   /config/rule_groups/{id} [get]
func getRuleGroupConfig(c *gin.Context) {
	handler := c.MustGet(handlerKey).(*handler.Handler)
	manager, err := handler.GetRuleManager()
	if err == errs.ErrPlacementDisabled {
		c.String(http.StatusPreconditionFailed, err.Error())
		return
	}
	if err != nil {
		c.String(http.StatusInternalServerError, err.Error())
		return
	}
	id := c.Param("id")
	group := manager.GetRuleGroup(id)
	if group == nil {
		c.String(http.StatusNotFound, errs.ErrRuleNotFound.Error())
		return
	}
	c.IndentedJSON(http.StatusOK, group)
}

// @Tags     rule
// @Summary  List all rules and groups configuration.
// @Produce  json
// @Success  200  {array}   placement.GroupBundle
// @Failure  412  {string}  string  "Placement rules feature is disabled."
// @Failure  500  {string}  string  "PD server failed to proceed the request."
// @Router   /config/placement-rules [get]
func getPlacementRules(c *gin.Context) {
	handler := c.MustGet(handlerKey).(*handler.Handler)
	manager, err := handler.GetRuleManager()
	if err == errs.ErrPlacementDisabled {
		c.String(http.StatusPreconditionFailed, err.Error())
		return
	}
>>>>>>> afe6afcc
	if err != nil {
		c.String(http.StatusInternalServerError, err.Error())
		return
	}
<<<<<<< HEAD
	rule := l.GetLabelRule(id)
	if rule == nil {
		c.String(http.StatusNotFound, errs.ErrRegionRuleNotFound.FastGenByArgs().Error())
		return
	}
	c.IndentedJSON(http.StatusOK, rule)
=======
	bundles := manager.GetAllGroupBundles()
	c.IndentedJSON(http.StatusOK, bundles)
}

// @Tags     rule
// @Summary  Get group config and all rules belong to the group.
// @Param    group  path  string  true  "The name of group"
// @Produce  json
// @Success  200  {object}  placement.GroupBundle
// @Failure  412  {string}  string  "Placement rules feature is disabled."
// @Failure  500  {string}  string  "PD server failed to proceed the request."
// @Router   /config/placement-rules/{group} [get]
func getPlacementRuleByGroup(c *gin.Context) {
	handler := c.MustGet(handlerKey).(*handler.Handler)
	manager, err := handler.GetRuleManager()
	if err == errs.ErrPlacementDisabled {
		c.String(http.StatusPreconditionFailed, err.Error())
		return
	}
	if err != nil {
		c.String(http.StatusInternalServerError, err.Error())
		return
	}
	g := c.Param("group")
	group := manager.GetGroupBundle(g)
	c.IndentedJSON(http.StatusOK, group)
>>>>>>> afe6afcc
}<|MERGE_RESOLUTION|>--- conflicted
+++ resolved
@@ -170,7 +170,6 @@
 	router.GET("/records", getOperatorRecords)
 }
 
-<<<<<<< HEAD
 // RegisterRegionsRouter registers the router of the regions handler.
 func (s *Service) RegisterRegionsRouter() {
 	router := s.root.Group("regions")
@@ -180,13 +179,9 @@
 
 // RegisterRegionLabelRouter registers the router of the region label handler.
 func (s *Service) RegisterRegionLabelRouter() {
-	router := s.root.Group("config/region-label")
-	router.GET("rules", getAllRegionLabelRules)
-	router.GET("rules/ids", getRegionLabelRulesByIDs)
-	router.GET("rule/:id", getRegionLabelRuleByID)
-}
-
-=======
+
+}
+
 // RegisterConfigRouter registers the router of the config handler.
 func (s *Service) RegisterConfigRouter() {
 	router := s.root.Group("config")
@@ -211,6 +206,11 @@
 	placementRule := router.Group("placement-rule")
 	placementRule.GET("", getPlacementRules)
 	placementRule.GET("/:group", getPlacementRuleByGroup)
+
+	regionLabel := router.Group("region-label")
+	regionLabel.GET("rules", getAllRegionLabelRules)
+	regionLabel.GET("rules/ids", getRegionLabelRulesByIDs)
+	regionLabel.GET("rule/:id", getRegionLabelRuleByID)
 }
 
 // @Tags     admin
@@ -218,7 +218,6 @@
 // @Produce  json
 // @Success  200  {string}  string  "The log level is updated."
 // @Router   /admin/log [put]
->>>>>>> afe6afcc
 func changeLogLevel(c *gin.Context) {
 	svr := c.MustGet(multiservicesapi.ServiceContextKey).(*scheserver.Server)
 	var level string
@@ -714,7 +713,269 @@
 	c.IndentedJSON(http.StatusOK, res)
 }
 
-<<<<<<< HEAD
+// @Tags     rule
+// @Summary  List all rules of cluster.
+// @Produce  json
+// @Success  200  {array}   placement.Rule
+// @Failure  412  {string}  string  "Placement rules feature is disabled."
+// @Failure  500  {string}  string  "PD server failed to proceed the request."
+// @Router   /config/rules [get]
+func getAllRules(c *gin.Context) {
+	handler := c.MustGet(handlerKey).(*handler.Handler)
+	manager, err := handler.GetRuleManager()
+	if err == errs.ErrPlacementDisabled {
+		c.String(http.StatusPreconditionFailed, err.Error())
+		return
+	}
+	if err != nil {
+		c.String(http.StatusInternalServerError, err.Error())
+		return
+	}
+	rules := manager.GetAllRules()
+	c.IndentedJSON(http.StatusOK, rules)
+}
+
+// @Tags     rule
+// @Summary  List all rules of cluster by group.
+// @Param    group  path  string  true  "The name of group"
+// @Produce  json
+// @Success  200  {array}   placement.Rule
+// @Failure  412  {string}  string  "Placement rules feature is disabled."
+// @Failure  500  {string}  string  "PD server failed to proceed the request."
+// @Router   /config/rules/group/{group} [get]
+func getRuleByGroup(c *gin.Context) {
+	handler := c.MustGet(handlerKey).(*handler.Handler)
+	manager, err := handler.GetRuleManager()
+	if err == errs.ErrPlacementDisabled {
+		c.String(http.StatusPreconditionFailed, err.Error())
+		return
+	}
+	if err != nil {
+		c.String(http.StatusInternalServerError, err.Error())
+		return
+	}
+	group := c.Param("group")
+	rules := manager.GetRulesByGroup(group)
+	c.IndentedJSON(http.StatusOK, rules)
+}
+
+// @Tags     rule
+// @Summary  List all rules of cluster by region.
+// @Param    id  path  integer  true  "Region Id"
+// @Produce  json
+// @Success  200  {array}   placement.Rule
+// @Failure  400  {string}  string  "The input is invalid."
+// @Failure  404  {string}  string  "The region does not exist."
+// @Failure  412  {string}  string  "Placement rules feature is disabled."
+// @Failure  500  {string}  string  "PD server failed to proceed the request."
+// @Router   /config/rules/region/{region} [get]
+func getRulesByRegion(c *gin.Context) {
+	handler := c.MustGet(handlerKey).(*handler.Handler)
+	manager, err := handler.GetRuleManager()
+	if err == errs.ErrPlacementDisabled {
+		c.String(http.StatusPreconditionFailed, err.Error())
+		return
+	}
+	if err != nil {
+		c.String(http.StatusInternalServerError, err.Error())
+		return
+	}
+	regionStr := c.Param("region")
+	region, code, err := handler.PreCheckForRegion(regionStr)
+	if err != nil {
+		c.String(code, err.Error())
+		return
+	}
+	rules := manager.GetRulesForApplyRegion(region)
+	c.IndentedJSON(http.StatusOK, rules)
+}
+
+// @Tags     rule
+// @Summary  List rules and matched peers related to the given region.
+// @Param    id  path  integer  true  "Region Id"
+// @Produce  json
+// @Success  200  {object}  placement.RegionFit
+// @Failure  400  {string}  string  "The input is invalid."
+// @Failure  404  {string}  string  "The region does not exist."
+// @Failure  412  {string}  string  "Placement rules feature is disabled."
+// @Failure  500  {string}  string  "PD server failed to proceed the request."
+// @Router   /config/rules/region/{region}/detail [get]
+func checkRegionPlacementRule(c *gin.Context) {
+	handler := c.MustGet(handlerKey).(*handler.Handler)
+	regionStr := c.Param("region")
+	region, code, err := handler.PreCheckForRegion(regionStr)
+	if err != nil {
+		c.String(code, err.Error())
+		return
+	}
+	regionFit, err := handler.CheckRegionPlacementRule(region)
+	if err == errs.ErrPlacementDisabled {
+		c.String(http.StatusPreconditionFailed, err.Error())
+		return
+	}
+	if err != nil {
+		c.String(http.StatusInternalServerError, err.Error())
+		return
+	}
+	c.IndentedJSON(http.StatusOK, regionFit)
+}
+
+// @Tags     rule
+// @Summary  List all rules of cluster by key.
+// @Param    key  path  string  true  "The name of key"
+// @Produce  json
+// @Success  200  {array}   placement.Rule
+// @Failure  400  {string}  string  "The input is invalid."
+// @Failure  412  {string}  string  "Placement rules feature is disabled."
+// @Failure  500  {string}  string  "PD server failed to proceed the request."
+// @Router   /config/rules/key/{key} [get]
+func getRulesByKey(c *gin.Context) {
+	handler := c.MustGet(handlerKey).(*handler.Handler)
+	manager, err := handler.GetRuleManager()
+	if err == errs.ErrPlacementDisabled {
+		c.String(http.StatusPreconditionFailed, err.Error())
+		return
+	}
+	if err != nil {
+		c.String(http.StatusInternalServerError, err.Error())
+		return
+	}
+	keyHex := c.Param("key")
+	key, err := hex.DecodeString(keyHex)
+	if err != nil {
+		c.String(http.StatusBadRequest, errs.ErrKeyFormat.Error())
+		return
+	}
+	rules := manager.GetRulesByKey(key)
+	c.IndentedJSON(http.StatusOK, rules)
+}
+
+// @Tags     rule
+// @Summary  Get rule of cluster by group and id.
+// @Param    group  path  string  true  "The name of group"
+// @Param    id     path  string  true  "Rule Id"
+// @Produce  json
+// @Success  200  {object}  placement.Rule
+// @Failure  404  {string}  string  "The rule does not exist."
+// @Failure  412  {string}  string  "Placement rules feature is disabled."
+// @Router   /config/rule/{group}/{id} [get]
+func getRuleByGroupAndID(c *gin.Context) {
+	handler := c.MustGet(handlerKey).(*handler.Handler)
+	manager, err := handler.GetRuleManager()
+	if err == errs.ErrPlacementDisabled {
+		c.String(http.StatusPreconditionFailed, err.Error())
+		return
+	}
+	if err != nil {
+		c.String(http.StatusInternalServerError, err.Error())
+		return
+	}
+	group, id := c.Param("group"), c.Param("id")
+	rule := manager.GetRule(group, id)
+	if rule == nil {
+		c.String(http.StatusNotFound, errs.ErrRuleNotFound.Error())
+		return
+	}
+	c.IndentedJSON(http.StatusOK, rule)
+}
+
+// @Tags     rule
+// @Summary  List all rule group configs.
+// @Produce  json
+// @Success  200  {array}   placement.RuleGroup
+// @Failure  412  {string}  string  "Placement rules feature is disabled."
+// @Failure  500  {string}  string  "PD server failed to proceed the request."
+// @Router   /config/rule_groups [get]
+func getAllGroupConfigs(c *gin.Context) {
+	handler := c.MustGet(handlerKey).(*handler.Handler)
+	manager, err := handler.GetRuleManager()
+	if err == errs.ErrPlacementDisabled {
+		c.String(http.StatusPreconditionFailed, err.Error())
+		return
+	}
+	if err != nil {
+		c.String(http.StatusInternalServerError, err.Error())
+		return
+	}
+	ruleGroups := manager.GetRuleGroups()
+	c.IndentedJSON(http.StatusOK, ruleGroups)
+}
+
+// @Tags     rule
+// @Summary  Get rule group config by group id.
+// @Param    id  path  string  true  "Group Id"
+// @Produce  json
+// @Success  200  {object}  placement.RuleGroup
+// @Failure  404  {string}  string  "The RuleGroup does not exist."
+// @Failure  412  {string}  string  "Placement rules feature is disabled."
+// @Failure  500  {string}  string  "PD server failed to proceed the request."
+// @Router   /config/rule_groups/{id} [get]
+func getRuleGroupConfig(c *gin.Context) {
+	handler := c.MustGet(handlerKey).(*handler.Handler)
+	manager, err := handler.GetRuleManager()
+	if err == errs.ErrPlacementDisabled {
+		c.String(http.StatusPreconditionFailed, err.Error())
+		return
+	}
+	if err != nil {
+		c.String(http.StatusInternalServerError, err.Error())
+		return
+	}
+	id := c.Param("id")
+	group := manager.GetRuleGroup(id)
+	if group == nil {
+		c.String(http.StatusNotFound, errs.ErrRuleNotFound.Error())
+		return
+	}
+	c.IndentedJSON(http.StatusOK, group)
+}
+
+// @Tags     rule
+// @Summary  List all rules and groups configuration.
+// @Produce  json
+// @Success  200  {array}   placement.GroupBundle
+// @Failure  412  {string}  string  "Placement rules feature is disabled."
+// @Failure  500  {string}  string  "PD server failed to proceed the request."
+// @Router   /config/placement-rules [get]
+func getPlacementRules(c *gin.Context) {
+	handler := c.MustGet(handlerKey).(*handler.Handler)
+	manager, err := handler.GetRuleManager()
+	if err == errs.ErrPlacementDisabled {
+		c.String(http.StatusPreconditionFailed, err.Error())
+		return
+	}
+	if err != nil {
+		c.String(http.StatusInternalServerError, err.Error())
+		return
+	}
+	bundles := manager.GetAllGroupBundles()
+	c.IndentedJSON(http.StatusOK, bundles)
+}
+
+// @Tags     rule
+// @Summary  Get group config and all rules belong to the group.
+// @Param    group  path  string  true  "The name of group"
+// @Produce  json
+// @Success  200  {object}  placement.GroupBundle
+// @Failure  412  {string}  string  "Placement rules feature is disabled."
+// @Failure  500  {string}  string  "PD server failed to proceed the request."
+// @Router   /config/placement-rules/{group} [get]
+func getPlacementRuleByGroup(c *gin.Context) {
+	handler := c.MustGet(handlerKey).(*handler.Handler)
+	manager, err := handler.GetRuleManager()
+	if err == errs.ErrPlacementDisabled {
+		c.String(http.StatusPreconditionFailed, err.Error())
+		return
+	}
+	if err != nil {
+		c.String(http.StatusInternalServerError, err.Error())
+		return
+	}
+	g := c.Param("group")
+	group := manager.GetGroupBundle(g)
+	c.IndentedJSON(http.StatusOK, group)
+}
+
 // @Tags     region_label
 // @Summary  Get label of a region.
 // @Param    id   path  integer  true  "Region Id"
@@ -743,50 +1004,10 @@
 	}
 
 	l, err := handler.GetRegionLabeler()
-=======
-// @Tags     rule
-// @Summary  List all rules of cluster.
-// @Produce  json
-// @Success  200  {array}   placement.Rule
-// @Failure  412  {string}  string  "Placement rules feature is disabled."
-// @Failure  500  {string}  string  "PD server failed to proceed the request."
-// @Router   /config/rules [get]
-func getAllRules(c *gin.Context) {
-	handler := c.MustGet(handlerKey).(*handler.Handler)
-	manager, err := handler.GetRuleManager()
-	if err == errs.ErrPlacementDisabled {
-		c.String(http.StatusPreconditionFailed, err.Error())
-		return
-	}
-	if err != nil {
-		c.String(http.StatusInternalServerError, err.Error())
-		return
-	}
-	rules := manager.GetAllRules()
-	c.IndentedJSON(http.StatusOK, rules)
-}
-
-// @Tags     rule
-// @Summary  List all rules of cluster by group.
-// @Param    group  path  string  true  "The name of group"
-// @Produce  json
-// @Success  200  {array}   placement.Rule
-// @Failure  412  {string}  string  "Placement rules feature is disabled."
-// @Failure  500  {string}  string  "PD server failed to proceed the request."
-// @Router   /config/rules/group/{group} [get]
-func getRuleByGroup(c *gin.Context) {
-	handler := c.MustGet(handlerKey).(*handler.Handler)
-	manager, err := handler.GetRuleManager()
-	if err == errs.ErrPlacementDisabled {
-		c.String(http.StatusPreconditionFailed, err.Error())
-		return
-	}
->>>>>>> afe6afcc
-	if err != nil {
-		c.String(http.StatusInternalServerError, err.Error())
-		return
-	}
-<<<<<<< HEAD
+	if err != nil {
+		c.String(http.StatusInternalServerError, err.Error())
+		return
+	}
 	labelValue := l.GetRegionLabel(region, labelKey)
 	c.IndentedJSON(http.StatusOK, labelValue)
 }
@@ -815,72 +1036,10 @@
 		return
 	}
 	l, err := handler.GetRegionLabeler()
-=======
-	group := c.Param("group")
-	rules := manager.GetRulesByGroup(group)
-	c.IndentedJSON(http.StatusOK, rules)
-}
-
-// @Tags     rule
-// @Summary  List all rules of cluster by region.
-// @Param    id  path  integer  true  "Region Id"
-// @Produce  json
-// @Success  200  {array}   placement.Rule
-// @Failure  400  {string}  string  "The input is invalid."
-// @Failure  404  {string}  string  "The region does not exist."
-// @Failure  412  {string}  string  "Placement rules feature is disabled."
-// @Failure  500  {string}  string  "PD server failed to proceed the request."
-// @Router   /config/rules/region/{region} [get]
-func getRulesByRegion(c *gin.Context) {
-	handler := c.MustGet(handlerKey).(*handler.Handler)
-	manager, err := handler.GetRuleManager()
-	if err == errs.ErrPlacementDisabled {
-		c.String(http.StatusPreconditionFailed, err.Error())
-		return
-	}
-	if err != nil {
-		c.String(http.StatusInternalServerError, err.Error())
-		return
-	}
-	regionStr := c.Param("region")
-	region, code, err := handler.PreCheckForRegion(regionStr)
-	if err != nil {
-		c.String(code, err.Error())
-		return
-	}
-	rules := manager.GetRulesForApplyRegion(region)
-	c.IndentedJSON(http.StatusOK, rules)
-}
-
-// @Tags     rule
-// @Summary  List rules and matched peers related to the given region.
-// @Param    id  path  integer  true  "Region Id"
-// @Produce  json
-// @Success  200  {object}  placement.RegionFit
-// @Failure  400  {string}  string  "The input is invalid."
-// @Failure  404  {string}  string  "The region does not exist."
-// @Failure  412  {string}  string  "Placement rules feature is disabled."
-// @Failure  500  {string}  string  "PD server failed to proceed the request."
-// @Router   /config/rules/region/{region}/detail [get]
-func checkRegionPlacementRule(c *gin.Context) {
-	handler := c.MustGet(handlerKey).(*handler.Handler)
-	regionStr := c.Param("region")
-	region, code, err := handler.PreCheckForRegion(regionStr)
-	if err != nil {
-		c.String(code, err.Error())
-		return
-	}
-	regionFit, err := handler.CheckRegionPlacementRule(region)
-	if err == errs.ErrPlacementDisabled {
-		c.String(http.StatusPreconditionFailed, err.Error())
-		return
-	}
->>>>>>> afe6afcc
-	if err != nil {
-		c.String(http.StatusInternalServerError, err.Error())
-		return
-	}
-<<<<<<< HEAD
+	if err != nil {
+		c.String(http.StatusInternalServerError, err.Error())
+		return
+	}
 	labels := l.GetRegionLabels(region)
 	c.IndentedJSON(http.StatusOK, labels)
 }
@@ -893,32 +1052,10 @@
 func getAllRegionLabelRules(c *gin.Context) {
 	handler := c.MustGet(handlerKey).(*handler.Handler)
 	l, err := handler.GetRegionLabeler()
-=======
-	c.IndentedJSON(http.StatusOK, regionFit)
-}
-
-// @Tags     rule
-// @Summary  List all rules of cluster by key.
-// @Param    key  path  string  true  "The name of key"
-// @Produce  json
-// @Success  200  {array}   placement.Rule
-// @Failure  400  {string}  string  "The input is invalid."
-// @Failure  412  {string}  string  "Placement rules feature is disabled."
-// @Failure  500  {string}  string  "PD server failed to proceed the request."
-// @Router   /config/rules/key/{key} [get]
-func getRulesByKey(c *gin.Context) {
-	handler := c.MustGet(handlerKey).(*handler.Handler)
-	manager, err := handler.GetRuleManager()
-	if err == errs.ErrPlacementDisabled {
-		c.String(http.StatusPreconditionFailed, err.Error())
-		return
-	}
->>>>>>> afe6afcc
-	if err != nil {
-		c.String(http.StatusInternalServerError, err.Error())
-		return
-	}
-<<<<<<< HEAD
+	if err != nil {
+		c.String(http.StatusInternalServerError, err.Error())
+		return
+	}
 	rules := l.GetAllLabelRules()
 	c.IndentedJSON(http.StatusOK, rules)
 }
@@ -934,75 +1071,20 @@
 func getRegionLabelRulesByIDs(c *gin.Context) {
 	handler := c.MustGet(handlerKey).(*handler.Handler)
 	l, err := handler.GetRegionLabeler()
-=======
-	keyHex := c.Param("key")
-	key, err := hex.DecodeString(keyHex)
-	if err != nil {
-		c.String(http.StatusBadRequest, errs.ErrKeyFormat.Error())
-		return
-	}
-	rules := manager.GetRulesByKey(key)
-	c.IndentedJSON(http.StatusOK, rules)
-}
-
-// @Tags     rule
-// @Summary  Get rule of cluster by group and id.
-// @Param    group  path  string  true  "The name of group"
-// @Param    id     path  string  true  "Rule Id"
-// @Produce  json
-// @Success  200  {object}  placement.Rule
-// @Failure  404  {string}  string  "The rule does not exist."
-// @Failure  412  {string}  string  "Placement rules feature is disabled."
-// @Router   /config/rule/{group}/{id} [get]
-func getRuleByGroupAndID(c *gin.Context) {
-	handler := c.MustGet(handlerKey).(*handler.Handler)
-	manager, err := handler.GetRuleManager()
-	if err == errs.ErrPlacementDisabled {
-		c.String(http.StatusPreconditionFailed, err.Error())
-		return
-	}
->>>>>>> afe6afcc
-	if err != nil {
-		c.String(http.StatusInternalServerError, err.Error())
-		return
-	}
-<<<<<<< HEAD
+	if err != nil {
+		c.String(http.StatusInternalServerError, err.Error())
+		return
+	}
 	var ids []string
 	if err := c.BindJSON(&ids); err != nil {
 		c.String(http.StatusBadRequest, err.Error())
 		return
 	}
 	rules, err := l.GetLabelRules(ids)
-=======
-	group, id := c.Param("group"), c.Param("id")
-	rule := manager.GetRule(group, id)
-	if rule == nil {
-		c.String(http.StatusNotFound, errs.ErrRuleNotFound.Error())
-		return
-	}
-	c.IndentedJSON(http.StatusOK, rule)
-}
-
-// @Tags     rule
-// @Summary  List all rule group configs.
-// @Produce  json
-// @Success  200  {array}   placement.RuleGroup
-// @Failure  412  {string}  string  "Placement rules feature is disabled."
-// @Failure  500  {string}  string  "PD server failed to proceed the request."
-// @Router   /config/rule_groups [get]
-func getAllGroupConfigs(c *gin.Context) {
-	handler := c.MustGet(handlerKey).(*handler.Handler)
-	manager, err := handler.GetRuleManager()
-	if err == errs.ErrPlacementDisabled {
-		c.String(http.StatusPreconditionFailed, err.Error())
-		return
-	}
->>>>>>> afe6afcc
-	if err != nil {
-		c.String(http.StatusInternalServerError, err.Error())
-		return
-	}
-<<<<<<< HEAD
+	if err != nil {
+		c.String(http.StatusInternalServerError, err.Error())
+		return
+	}
 	c.IndentedJSON(http.StatusOK, rules)
 }
 
@@ -1023,92 +1105,14 @@
 	}
 
 	l, err := handler.GetRegionLabeler()
-=======
-	ruleGroups := manager.GetRuleGroups()
-	c.IndentedJSON(http.StatusOK, ruleGroups)
-}
-
-// @Tags     rule
-// @Summary  Get rule group config by group id.
-// @Param    id  path  string  true  "Group Id"
-// @Produce  json
-// @Success  200  {object}  placement.RuleGroup
-// @Failure  404  {string}  string  "The RuleGroup does not exist."
-// @Failure  412  {string}  string  "Placement rules feature is disabled."
-// @Failure  500  {string}  string  "PD server failed to proceed the request."
-// @Router   /config/rule_groups/{id} [get]
-func getRuleGroupConfig(c *gin.Context) {
-	handler := c.MustGet(handlerKey).(*handler.Handler)
-	manager, err := handler.GetRuleManager()
-	if err == errs.ErrPlacementDisabled {
-		c.String(http.StatusPreconditionFailed, err.Error())
-		return
-	}
-	if err != nil {
-		c.String(http.StatusInternalServerError, err.Error())
-		return
-	}
-	id := c.Param("id")
-	group := manager.GetRuleGroup(id)
-	if group == nil {
-		c.String(http.StatusNotFound, errs.ErrRuleNotFound.Error())
-		return
-	}
-	c.IndentedJSON(http.StatusOK, group)
-}
-
-// @Tags     rule
-// @Summary  List all rules and groups configuration.
-// @Produce  json
-// @Success  200  {array}   placement.GroupBundle
-// @Failure  412  {string}  string  "Placement rules feature is disabled."
-// @Failure  500  {string}  string  "PD server failed to proceed the request."
-// @Router   /config/placement-rules [get]
-func getPlacementRules(c *gin.Context) {
-	handler := c.MustGet(handlerKey).(*handler.Handler)
-	manager, err := handler.GetRuleManager()
-	if err == errs.ErrPlacementDisabled {
-		c.String(http.StatusPreconditionFailed, err.Error())
-		return
-	}
->>>>>>> afe6afcc
-	if err != nil {
-		c.String(http.StatusInternalServerError, err.Error())
-		return
-	}
-<<<<<<< HEAD
+	if err != nil {
+		c.String(http.StatusInternalServerError, err.Error())
+		return
+	}
 	rule := l.GetLabelRule(id)
 	if rule == nil {
 		c.String(http.StatusNotFound, errs.ErrRegionRuleNotFound.FastGenByArgs().Error())
 		return
 	}
 	c.IndentedJSON(http.StatusOK, rule)
-=======
-	bundles := manager.GetAllGroupBundles()
-	c.IndentedJSON(http.StatusOK, bundles)
-}
-
-// @Tags     rule
-// @Summary  Get group config and all rules belong to the group.
-// @Param    group  path  string  true  "The name of group"
-// @Produce  json
-// @Success  200  {object}  placement.GroupBundle
-// @Failure  412  {string}  string  "Placement rules feature is disabled."
-// @Failure  500  {string}  string  "PD server failed to proceed the request."
-// @Router   /config/placement-rules/{group} [get]
-func getPlacementRuleByGroup(c *gin.Context) {
-	handler := c.MustGet(handlerKey).(*handler.Handler)
-	manager, err := handler.GetRuleManager()
-	if err == errs.ErrPlacementDisabled {
-		c.String(http.StatusPreconditionFailed, err.Error())
-		return
-	}
-	if err != nil {
-		c.String(http.StatusInternalServerError, err.Error())
-		return
-	}
-	g := c.Param("group")
-	group := manager.GetGroupBundle(g)
-	c.IndentedJSON(http.StatusOK, group)
->>>>>>> afe6afcc
 }
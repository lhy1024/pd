--- conflicted
+++ resolved
@@ -54,15 +54,6 @@
 	PluginUnload = "PluginUnload"
 )
 
-<<<<<<< HEAD
-=======
-var (
-	// WithLabelValues is a heavy operation, define variable to avoid call it every time.
-	pendingProcessedRegionsGauge = regionListGauge.WithLabelValues("pending_processed_regions")
-	priorityListGauge            = regionListGauge.WithLabelValues("priority_list")
-)
-
->>>>>>> ca179e68
 // Coordinator is used to manage all schedulers and checkers to decide if the region needs to be scheduled.
 type Coordinator struct {
 	syncutil.RWMutex
@@ -133,100 +124,7 @@
 	defer logutil.LogPanic()
 	defer c.wg.Done()
 	log.Info("coordinator starts patrol regions")
-<<<<<<< HEAD
 	c.checkers.PatrolRegions()
-=======
-	start := time.Now()
-	var (
-		key     []byte
-		regions []*core.RegionInfo
-	)
-	for {
-		select {
-		case <-ticker.C:
-			// Note: we reset the ticker here to support updating configuration dynamically.
-			ticker.Reset(c.cluster.GetCheckerConfig().GetPatrolRegionInterval())
-		case <-c.ctx.Done():
-			patrolCheckRegionsGauge.Set(0)
-			c.setPatrolRegionsDuration(0)
-			log.Info("patrol regions has been stopped")
-			return
-		}
-		if c.cluster.IsSchedulingHalted() {
-			continue
-		}
-
-		// Check priority regions first.
-		c.checkPriorityRegions()
-		// Check pending processed regions first.
-		c.checkPendingProcessedRegions()
-
-		key, regions = c.checkRegions(key)
-		if len(regions) == 0 {
-			continue
-		}
-		// Updates the label level isolation statistics.
-		c.cluster.UpdateRegionsLabelLevelStats(regions)
-		if len(key) == 0 {
-			dur := time.Since(start)
-			patrolCheckRegionsGauge.Set(dur.Seconds())
-			c.setPatrolRegionsDuration(dur)
-			start = time.Now()
-		}
-		failpoint.Inject("break-patrol", func() {
-			failpoint.Break()
-		})
-	}
-}
-
-func (c *Coordinator) checkRegions(startKey []byte) (key []byte, regions []*core.RegionInfo) {
-	regions = c.cluster.ScanRegions(startKey, nil, patrolScanRegionLimit)
-	if len(regions) == 0 {
-		// Resets the scan key.
-		key = nil
-		return
-	}
-
-	for _, region := range regions {
-		c.tryAddOperators(region)
-		key = region.GetEndKey()
-	}
-	return
-}
-
-func (c *Coordinator) checkPendingProcessedRegions() {
-	ids := c.checkers.GetPendingProcessedRegions()
-	pendingProcessedRegionsGauge.Set(float64(len(ids)))
-	for _, id := range ids {
-		region := c.cluster.GetRegion(id)
-		c.tryAddOperators(region)
-	}
-}
-
-// checkPriorityRegions checks priority regions
-func (c *Coordinator) checkPriorityRegions() {
-	items := c.checkers.GetPriorityRegions()
-	removes := make([]uint64, 0)
-	priorityListGauge.Set(float64(len(items)))
-	for _, id := range items {
-		region := c.cluster.GetRegion(id)
-		if region == nil {
-			removes = append(removes, id)
-			continue
-		}
-		ops := c.checkers.CheckRegion(region)
-		// it should skip if region needs to merge
-		if len(ops) == 0 || ops[0].Kind()&operator.OpMerge != 0 {
-			continue
-		}
-		if !c.opController.ExceedStoreLimit(ops...) {
-			c.opController.AddWaitingOperator(ops...)
-		}
-	}
-	for _, v := range removes {
-		c.checkers.RemovePriorityRegions(v)
-	}
->>>>>>> ca179e68
 }
 
 // checkSuspectRanges would pop one suspect key range group
@@ -236,7 +134,6 @@
 	defer logutil.LogPanic()
 	defer c.wg.Done()
 	log.Info("coordinator begins to check suspect key ranges")
-<<<<<<< HEAD
 	c.checkers.CheckSuspectRanges()
 }
 
@@ -244,61 +141,6 @@
 func (c *Coordinator) GetPatrolRegionsDuration() time.Duration {
 	if c == nil {
 		return 0
-=======
-	ticker := time.NewTicker(checkSuspectRangesInterval)
-	defer ticker.Stop()
-	for {
-		select {
-		case <-c.ctx.Done():
-			log.Info("check suspect key ranges has been stopped")
-			return
-		case <-ticker.C:
-			keyRange, success := c.checkers.PopOneSuspectKeyRange()
-			if !success {
-				continue
-			}
-			limit := 1024
-			regions := c.cluster.ScanRegions(keyRange[0], keyRange[1], limit)
-			if len(regions) == 0 {
-				continue
-			}
-			regionIDList := make([]uint64, 0, len(regions))
-			for _, region := range regions {
-				regionIDList = append(regionIDList, region.GetID())
-			}
-
-			// if the last region's end key is smaller the keyRange[1] which means there existed the remaining regions between
-			// keyRange[0] and keyRange[1] after scan regions, so we put the end key and keyRange[1] into Suspect KeyRanges
-			lastRegion := regions[len(regions)-1]
-			if lastRegion.GetEndKey() != nil && bytes.Compare(lastRegion.GetEndKey(), keyRange[1]) < 0 {
-				c.checkers.AddSuspectKeyRange(lastRegion.GetEndKey(), keyRange[1])
-			}
-			c.checkers.AddPendingProcessedRegions(regionIDList...)
-		}
-	}
-}
-
-func (c *Coordinator) tryAddOperators(region *core.RegionInfo) {
-	if region == nil {
-		// the region could be recent split, continue to wait.
-		return
-	}
-	id := region.GetID()
-	if c.opController.GetOperator(id) != nil {
-		c.checkers.RemovePendingProcessedRegion(id)
-		return
-	}
-	ops := c.checkers.CheckRegion(region)
-	if len(ops) == 0 {
-		return
-	}
-
-	if !c.opController.ExceedStoreLimit(ops...) {
-		c.opController.AddWaitingOperator(ops...)
-		c.checkers.RemovePendingProcessedRegion(id)
-	} else {
-		c.checkers.AddPendingProcessedRegions(id)
->>>>>>> ca179e68
 	}
 	return c.checkers.GetPatrolRegionsDuration()
 }

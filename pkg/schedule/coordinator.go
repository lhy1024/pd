--- conflicted
+++ resolved
@@ -53,11 +53,6 @@
 	pushOperatorTickInterval = 500 * time.Millisecond
 	patrolRegionChanLen      = 1024
 
-<<<<<<< HEAD
-=======
-	// It takes about 1.3 minutes(1000000/128*10/60/1000) to iterate 1 million regions(with DefaultPatrolRegionInterval=10ms).
-	patrolScanRegionLimit = 128
->>>>>>> 59e29cca
 	// PluginLoad means action for load plugin
 	PluginLoad = "PluginLoad"
 	// PluginUnload means action for unload plugin
@@ -193,7 +188,7 @@
 				quit = make(chan bool)
 				c.startPatrolRegionWorkers(workersCount, regionChan, quit, &wg)
 			}
-			if c.isSchedulingHalted() {
+			if c.cluster.IsSchedulingHalted() {
 				for len(regionChan) > 0 {
 					<-regionChan
 				}
@@ -235,21 +230,8 @@
 			wg.Wait()
 			return
 		}
-<<<<<<< HEAD
-	}
-}
-=======
-		if c.cluster.IsSchedulingHalted() {
-			continue
-		}
-
-		// Check priority regions first.
-		c.checkPriorityRegions()
-		// Check suspect regions first.
-		c.checkSuspectRegions()
-		// Check regions in the waiting list
-		c.checkWaitingRegions()
->>>>>>> 59e29cca
+	}
+}
 
 func (c *Coordinator) startPatrolRegionWorkers(workers int, regionChan <-chan *core.RegionInfo, quit <-chan bool, wg *sync.WaitGroup) {
 	for i := 0; i < workers; i++ {
@@ -272,7 +254,6 @@
 	}
 }
 
-<<<<<<< HEAD
 // waitDrainRegionChan is used to drain the regionChan.
 // It is used to avoid duplicated regions in the regionChan from different sources.
 func (c *Coordinator) waitDrainRegionChan(regionChan chan *core.RegionInfo) {
@@ -294,9 +275,6 @@
 }
 
 func (c *Coordinator) checkRegions(startKey []byte, patrolScanRegionLimit int, regionChan chan *core.RegionInfo) (key []byte, regions []*core.RegionInfo) {
-=======
-func (c *Coordinator) checkRegions(startKey []byte) (key []byte, regions []*core.RegionInfo) {
->>>>>>> 59e29cca
 	regions = c.cluster.ScanRegions(startKey, nil, patrolScanRegionLimit)
 	if len(regions) == 0 {
 		// Resets the scan key.
@@ -309,10 +287,6 @@
 		key = region.GetEndKey()
 	}
 	return
-}
-
-func (c *Coordinator) isSchedulingHalted() bool {
-	return c.cluster.GetSchedulerConfig().IsSchedulingHalted()
 }
 
 func (c *Coordinator) checkSuspectRegions(regionChan chan *core.RegionInfo) {

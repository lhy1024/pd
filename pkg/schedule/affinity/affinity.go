// Copyright 2025 TiKV Project Authors.
//
// Licensed under the Apache License, Version 2.0 (the "License");
// you may not use this file except in compliance with the License.
// You may obtain a copy of the License at
//
//     http://www.apache.org/licenses/LICENSE-2.0
//
// Unless required by applicable law or agreed to in writing, software
// distributed under the License is distributed on an "AS IS" BASIS,
// WITHOUT WARRANTIES OR CONDITIONS OF ANY KIND, either express or implied.
// See the License for the specific language governing permissions and
// limitations under the License.

package affinity

import (
	"bytes"
	"context"
	"encoding/hex"
	"encoding/json"
	"strings"
	"time"

	"go.uber.org/zap"

	"github.com/pingcap/errors"
	"github.com/pingcap/log"

	"github.com/tikv/pd/pkg/core"
	"github.com/tikv/pd/pkg/errs"
	"github.com/tikv/pd/pkg/schedule/config"
	"github.com/tikv/pd/pkg/schedule/labeler"
	"github.com/tikv/pd/pkg/storage/endpoint"
	"github.com/tikv/pd/pkg/storage/kv"
	"github.com/tikv/pd/pkg/utils/syncutil"
)

type storeState int

const (
	available storeState = iota
	down
	lowSpace
	preparing
	degraded // storeState less than degraded and non-zero indicate the store is not unusable.
	removingOrRemoved
)

const (
	// labelKey is the key for affinity group id in region label.
	labelKey = "affinity_group"
	// labelRuleIDPrefix is the prefix for affinity group label rules.
	labelRuleIDPrefix = "affinity_group/"
)

// nolint
func (state storeState) isAvailable() bool {
	return state == available
}

// nolint
func (state storeState) isUnavailable() bool {
	return state != available
}

// nolint
func (state storeState) isDegraded() bool {
	return state > 0 && state <= degraded
}

// nolint
func (state storeState) isUnusable() bool {
	return state > degraded
}

// Group defines an affinity group. Regions belonging to it will tend to have the same distribution.
// NOTE: This type is exported by HTTP API and persisted in storage. Please pay more attention when modifying it.
type Group struct {
	// ID is a unique identifier for Group.
	ID string `json:"id"`
	// CreateTimestamp is the time when the Group was created.
	CreateTimestamp uint64 `json:"create_timestamp"`

	// The following parameters are all determined automatically.

	// LeaderStoreID indicates which store the leader should be on.
	LeaderStoreID uint64 `json:"leader_store_id"`
	// VoterStoreIDs indicates which stores Voters should be on.
	VoterStoreIDs []uint64 `json:"voter_store_ids"`
	// TODO: LearnerStoreIDs
}

func (g *Group) String() string {
	b, _ := json.Marshal(g)
	return string(b)
}

// GroupState defines the runtime state of an affinity group.
// NOTE: This type is exported by HTTP API. Please pay more attention when modifying it.
type GroupState struct {
	Group
	// Effect parameter indicates whether the current constraint is in effect.
	Effect bool `json:"effect"`
	// RangeCount indicates how many key ranges are associated with this group.
	RangeCount int `json:"range_count"`
	// RegionCount indicates how many Regions are currently in the affinity state.
	RegionCount int `json:"region_count"`
	// AffinityRegionCount indicates how many Regions have all Voter and Leader peers in the correct stores.
	AffinityRegionCount int `json:"affinity_region_count"`

	// affinityVer is used to mark the version of the cache.
	affinityVer uint64
	// groupInfoPtr is a pointer to the original information.
	// It is used only for pointer comparison and should not access any internal data.
	groupInfoPtr *GroupInfo
}

// RangeModification defines a range modification operation for a group.
type RangeModification struct {
	GroupID  string
	StartKey []byte
	EndKey   []byte
}

type regionCache struct {
	region      *core.RegionInfo
	groupInfo   *GroupInfo
	affinityVer uint64
	isAffinity  bool
}

// IsRegionAffinity checks whether the Region is in an affinity state.
func (g *GroupState) isRegionAffinity(region *core.RegionInfo, cache *regionCache) bool {
	if region == nil || !g.Effect {
		return false
	}

	// Use the result in the cache when both the Region pointer and the Group’s affinityVer remain unchanged.
	if region == cache.region && g.affinityVer == cache.affinityVer {
		return cache.isAffinity
	}

	// Compare the Leader
	if region.GetLeader().GetStoreId() != g.LeaderStoreID {
		return false
	}
	// Compare the Voters
	voters := region.GetVoters()
	if len(voters) != len(g.VoterStoreIDs) {
		return false
	}
	expected := make(map[uint64]struct{}, len(voters))
	for _, voter := range g.VoterStoreIDs {
		expected[voter] = struct{}{}
	}
	for _, voter := range voters {
		if _, ok := expected[voter.GetStoreId()]; !ok {
			return false
		}
	}
	// TODO: Compare the Learners.
	return true
}

// GroupInfo contains meta information and runtime statistics for the Group.
type GroupInfo struct {
	Group

	// Effect parameter indicates whether the current constraint is in effect.
	// Constraints are typically released when the store is in an abnormal state.
	Effect bool
	// AffinityVer initializes at 1 and increments by 1 each time the Group changes.
	AffinityVer uint64
	// AffinityRegionCount indicates how many Regions have all Voter and Leader peers in the correct stores. (AffinityVer equals).
	AffinityRegionCount int

	// Regions represents the cache of Regions.
	Regions map[uint64]regionCache
	// TODO: Consider separate modification support in the future (read-modify keyrange-write)
	// Currently using label's internal multiple keyrange mechanism
	labels *labeler.LabelRule
	// RangeCount counts how many KeyRanges exist in the Label.
	RangeCount int
}

// newGroupState creates a GroupState from the given GroupInfo.
// GroupInfo may need to be accessed under a Lock.
func newGroupState(g *GroupInfo) *GroupState {
	return &GroupState{
		Group: Group{
			ID:              g.ID,
			CreateTimestamp: g.CreateTimestamp,
			LeaderStoreID:   g.LeaderStoreID,
			VoterStoreIDs:   append([]uint64(nil), g.VoterStoreIDs...),
		},
		Effect:              g.Effect,
		RangeCount:          g.RangeCount,
		RegionCount:         len(g.Regions),
		AffinityRegionCount: g.AffinityRegionCount,
		affinityVer:         g.AffinityVer,
		groupInfoPtr:        g,
	}
}

// Manager is the manager of all affinity information.
type Manager struct {
	syncutil.RWMutex
	ctx              context.Context
	storage          endpoint.AffinityStorage
	storeSetInformer core.StoreSetInformer
	conf             config.SharedConfigProvider
	regionLabeler    *labeler.RegionLabeler // region labeler for syncing key ranges

	initialized         bool
	affinityRegionCount int
	groups              map[string]*GroupInfo // {group_id} -> GroupInfo
	regions             map[uint64]regionCache
	keyRanges           map[string][]keyRange // {group_id} -> key ranges, cached in memory to reduce labeler lock contention
	unavailableStores   map[uint64]storeState
}

// NewManager creates a new affinity Manager.
func NewManager(ctx context.Context, storage endpoint.AffinityStorage, storeSetInformer core.StoreSetInformer, conf config.SharedConfigProvider, regionLabeler *labeler.RegionLabeler) *Manager {
	return &Manager{
		ctx:              ctx,
		storage:          storage,
		storeSetInformer: storeSetInformer,
		conf:             conf,
		regionLabeler:    regionLabeler,
		groups:           make(map[string]*GroupInfo),
		regions:          make(map[uint64]regionCache),
		keyRanges:        make(map[string][]keyRange),
	}
}

// Initialize loads affinity groups from storage and rebuilds the group-label mapping.
func (m *Manager) Initialize() error {
	m.Lock()
	defer m.Unlock()
	if m.initialized {
		return nil
	}

	err := m.storage.LoadAllAffinityGroups(func(k string, v string) {
		group := &Group{}
		if err := json.Unmarshal([]byte(v), group); err != nil {
			log.Error("failed to unmarshal affinity group, skipping",
				zap.String("key", k),
				zap.Error(errs.ErrLoadRule.Wrap(err)))
		}
		m.updateGroupLabelsLocked(group.ID, nil)
	})
	if err != nil {
		return err
	}

	// load region labels
	if m.regionLabeler != nil {
		if err := m.loadRegionLabel(); err != nil {
			log.Error("failed to rebuild group-label mapping", zap.Error(err))
			return err
		}
	}

	m.initialized = true
	m.startAvailabilityCheckLoop()
	log.Info("affinity manager initialized", zap.Int("group-count", len(m.groups)))
	return nil
}

// IsInitialized returns whether the manager is initialized.
func (m *Manager) IsInitialized() bool {
	m.RLock()
	defer m.RUnlock()
	return m.initialized
}

// IsAvailable checks that the Manager has been initialized and contains at least one Group.
func (m *Manager) IsAvailable() bool {
	m.RLock()
	defer m.RUnlock()
	return m.initialized && len(m.groups) > 0
}

func (m *Manager) updateGroupEffectLocked(groupID string, affinityVer uint64, leaderStoreID uint64, voterStoreIDs []uint64) {
	groupInfo, ok := m.groups[groupID]
	if !ok {
		return
	}
	// Becoming effective requires the affinityVer to match.
	if leaderStoreID != 0 && groupInfo.AffinityVer != affinityVer {
		return
	}

	if leaderStoreID == 0 {
		// Set Effect = false
		groupInfo.Effect = false
	} else {
		// Set Effect = true. The affinityVer consistency has already been checked.
		groupInfo.Effect = true
		groupInfo.LeaderStoreID = leaderStoreID
		groupInfo.VoterStoreIDs = append([]uint64(nil), voterStoreIDs...)
	}
	// Reset Statistics
	m.affinityRegionCount -= groupInfo.AffinityRegionCount
	groupInfo.AffinityRegionCount = 0
	groupInfo.AffinityVer++
}

func (m *Manager) updateGroupLabelsLocked(groupID string, labels *labeler.LabelRule) {
	rangeCount := 0
	if ranges, ok := labels.Data.([]*labeler.KeyRangeRule); ok {
		rangeCount = len(ranges)
	}
	groupInfo, ok := m.groups[groupID]
	if !ok {
		groupInfo = &GroupInfo{
			Group: Group{
				ID:              groupID,
				CreateTimestamp: uint64(time.Now().Unix()),
				LeaderStoreID:   0,
				VoterStoreIDs:   nil,
			},
			Effect:              false,
			AffinityVer:         1,
			AffinityRegionCount: 0,
			Regions:             make(map[uint64]regionCache),
			labels:              labels,
			RangeCount:          rangeCount,
		}
		m.groups[groupID] = groupInfo
	} else {
		// Reset Statistics
		m.affinityRegionCount -= groupInfo.AffinityRegionCount
		groupInfo.AffinityRegionCount = 0
		groupInfo.AffinityVer++
		// Set labels
		groupInfo.labels = labels
		groupInfo.RangeCount = rangeCount
	}
}

func (m *Manager) deleteGroupLocked(groupID string) {
	group, ok := m.groups[groupID]
	if !ok {
		return
	}

	delete(m.groups, groupID)
	m.affinityRegionCount -= group.AffinityRegionCount
	for regionID := range group.Regions {
		delete(m.regions, regionID)
	}
}

func (m *Manager) deleteCacheLocked(regionID uint64) {
	cache, ok := m.regions[regionID]
	if !ok {
		return
	}
	if cache.isAffinity && cache.affinityVer == cache.groupInfo.AffinityVer {
		cache.groupInfo.AffinityRegionCount--
		m.affinityRegionCount--
	}
	delete(m.regions, regionID)
	delete(cache.groupInfo.Regions, regionID)
}

func (m *Manager) saveCache(region *core.RegionInfo, group *GroupState) *regionCache {
	regionID := region.GetID()
	cache := &regionCache{}
	cache.isAffinity = group.isRegionAffinity(region, cache)
	cache.region = region
	cache.groupInfo = group.groupInfoPtr
	cache.affinityVer = group.affinityVer
	// Save cache
	m.Lock()
	defer m.Unlock()
	// If the Group has changed, update it but do not save it afterward.
	groupInfo, ok := m.groups[group.ID]
	if ok && groupInfo == group.groupInfoPtr && groupInfo.AffinityVer == group.affinityVer {
		m.deleteCacheLocked(regionID)
		m.regions[regionID] = *cache
		groupInfo.Regions[regionID] = *cache
		if cache.isAffinity {
			m.affinityRegionCount++
			groupInfo.AffinityRegionCount++
		}
	}
	return cache
}

// InvalidCache invalidates the cache of the corresponding Region in the manager by its Region ID.
func (m *Manager) InvalidCache(regionID uint64) {
	m.RLock()
	initialized := m.initialized
	_, ok := m.regions[regionID]
	m.RUnlock()
	if !initialized || !ok {
		return
	}

	m.Lock()
	defer m.Unlock()
	cache, ok := m.regions[regionID]
	if !ok {
		return
	}
	if cache.isAffinity && cache.affinityVer == cache.groupInfo.AffinityVer {
		cache.groupInfo.AffinityRegionCount--
		m.affinityRegionCount--
	}
	delete(m.regions, regionID)
	delete(cache.groupInfo.Regions, regionID)
}

func (m *Manager) getCache(region *core.RegionInfo) (*regionCache, *GroupState) {
	m.RLock()
	defer m.RUnlock()
	cache, ok := m.regions[region.GetID()]
	if ok && cache.affinityVer == cache.groupInfo.AffinityVer {
		return &cache, newGroupState(cache.groupInfo)
	}
	return nil, nil
}

// ObserveAvailableRegion observes available Region and collects information to update the Peer distribution within the Group.
func (m *Manager) ObserveAvailableRegion(region *core.RegionInfo, group *GroupState) {
	// Use the peer distribution of the first observed available Region as the result.
	// TODO: Improve the strategy.
	if group == nil || group.Effect || !m.IsAvailable() {
		return
	}
	leaderStoreID := region.GetLeader().GetStoreId()
	voterStoreIDs := make([]uint64, 0, len(region.GetVoters()))
	for _, voter := range region.GetVoters() {
		voterStoreIDs = append(voterStoreIDs, voter.GetStoreId())
	}
	if m.hasUnavailableStore(voterStoreIDs) {
		return
	}
	m.Lock()
	defer m.Unlock()
	m.updateGroupEffectLocked(group.ID, group.affinityVer, leaderStoreID, voterStoreIDs)
}

// GetRegionAffinityGroupState returns the affinity group state and isAffinity for a region.
func (m *Manager) GetRegionAffinityGroupState(region *core.RegionInfo) (*GroupState, bool) {
	if region == nil || !m.IsAvailable() {
		return nil, false
	}
	cache, group := m.getCache(region)
	if cache == nil || group == nil || region != cache.region {
		groupID := m.regionLabeler.GetRegionLabel(region, labelKey)
		if groupID != "" {
			group = m.GetAffinityGroupState(groupID)
		}
		if group == nil {
			return nil, false
		}
		cache = m.saveCache(region, group)
	}

	return group, cache.isAffinity
}

// AdjustGroup validates the group and sets default values.
func (m *Manager) AdjustGroup(g *Group) error {
	if g.ID == "" {
		return errs.ErrAffinityGroupContent.FastGenByArgs("group ID should not be empty")
	}
	// TODO: Add more validation logic here if needed.
	if len(g.VoterStoreIDs) == 0 {
		return errs.ErrAffinityGroupContent.FastGenByArgs("voter store IDs should not be empty")
	}

	if m.storeSetInformer.GetStore(g.LeaderStoreID) == nil {
		return errs.ErrAffinityGroupContent.FastGenByArgs("leader store does not exist")
	}

	leaderInVoters := false
	storeSet := make(map[uint64]struct{})
	for _, storeID := range g.VoterStoreIDs {
		if storeID == g.LeaderStoreID {
			leaderInVoters = true
		}
		if _, exists := storeSet[storeID]; exists {
			return errs.ErrAffinityGroupContent.FastGenByArgs("duplicate voter store ID")
		}
		storeSet[storeID] = struct{}{}

		if m.storeSetInformer.GetStore(storeID) == nil {
			return errs.ErrAffinityGroupContent.FastGenByArgs("voter store does not exist")
		}
	}
	if !leaderInVoters {
		return errs.ErrAffinityGroupContent.FastGenByArgs("leader must be in voter stores")
	}
	return nil
}

// IsGroupExist checks if a group exists.
func (m *Manager) IsGroupExist(id string) bool {
	m.RLock()
	defer m.RUnlock()
	_, ok := m.groups[id]
	return ok
}

// KeyRangeInput represents a key range input for validation.
type KeyRangeInput struct {
	StartKey []byte
	EndKey   []byte
	GroupID  string
}

// ValidateKeyRanges validates that the given key ranges do not overlap with existing ones.
// This is a public method that can be called from handlers.
func (m *Manager) ValidateKeyRanges(ranges []KeyRangeInput) error {
	m.RLock()
	defer m.RUnlock()

	// Convert KeyRangeInput to internal keyRange type
	internalRanges := make([]keyRange, len(ranges))
	for i, r := range ranges {
		internalRanges[i] = keyRange{
			startKey: r.StartKey,
			endKey:   r.EndKey,
			groupID:  r.GroupID,
		}
	}

	return m.validateNoKeyRangeOverlap(internalRanges)
}

// GetLabelRuleID returns the label rule ID for an affinity group.
// This ensures consistent naming between label creation and deletion.
// Format: "affinity_group/{group_id}"
func GetLabelRuleID(groupID string) string {
	return labelRuleIDPrefix + groupID
}

// parseAffinityGroupIDFromLabelRule parses the affinity group ID from the label rule.
// It will return the group ID and a boolean indicating whether the label rule is an affinity label rule.
func parseAffinityGroupIDFromLabelRule(rule *labeler.LabelRule) (string, bool) {
	// Validate the ID matches the expected format "affinity_group/{group_id}".
	if rule == nil || !strings.HasPrefix(rule.ID, labelRuleIDPrefix) {
		return "", false
	}
	// Retrieve the group ID.
	groupID := strings.TrimPrefix(rule.ID, labelRuleIDPrefix)
	if groupID == "" {
		return "", false
	}
	// Double-check the group ID from the label rule.
	var groupIDFromLabel string
	for _, label := range rule.Labels {
		if label.Key == labelKey {
			groupIDFromLabel = label.Value
			break
		}
	}
	if groupID != groupIDFromLabel {
		return "", false
	}
	return groupID, true
}

// GetGroups returns the internal groups map.
// Used for testing only.
// TODO: Move these tests.
func (m *Manager) GetGroups() map[string]*GroupInfo {
	m.RLock()
	defer m.RUnlock()
	return m.groups
}

// SetRegionGroup sets the affinity group for a region.
// Used for testing only.
func (m *Manager) SetRegionGroup(regionID uint64, groupID string) {
	m.Lock()
	defer m.Unlock()
	if groupID == "" {
		delete(m.regions, regionID)
		return
	}

	groupInfo, ok := m.groups[groupID]
	if !ok {
		return
	}

	cache := regionCache{
		region:      nil,
		affinityVer: groupInfo.AffinityVer,
		groupInfo:   groupInfo,
	}

	m.regions[regionID] = cache
	groupInfo.Regions[regionID] = cache
}

// GetAffinityGroupState gets the runtime state of an affinity group.
func (m *Manager) GetAffinityGroupState(id string) *GroupState {
	m.RLock()
	defer m.RUnlock()
	group, ok := m.groups[id]
	if ok {
		return newGroupState(group)
	}
	return nil
}

// GetAllAffinityGroupStates returns all affinity groups.
func (m *Manager) GetAllAffinityGroupStates() []*GroupState {
	m.RLock()
	defer m.RUnlock()
	result := make([]*GroupState, 0, len(m.groups))
	for _, group := range m.groups {
		result = append(result, newGroupState(group))
	}
	return result
}

// GroupWithRanges represents a group with its associated key ranges.
type GroupWithRanges struct {
	Group     *Group
	KeyRanges []any
}

// SaveAffinityGroups adds multiple affinity groups to storage and creates corresponding label rules.
func (m *Manager) SaveAffinityGroups(groupsWithRanges []GroupWithRanges) error {
	if !m.IsInitialized() {
		return errs.ErrAffinityDisabled
	}

	// Validate all groups first (without lock)
	for _, gwr := range groupsWithRanges {
		if err := m.AdjustGroup(gwr.Group); err != nil {
			return err
		}
	}

	m.Lock()
	defer m.Unlock()

	// Step 0: Re-validate key ranges no overlaps under write lock
	var allNewRanges []keyRange
	for _, gwr := range groupsWithRanges {
		if len(gwr.KeyRanges) > 0 {
			ranges := parseKeyRangesFromAPIData(gwr.KeyRanges, gwr.Group.ID)
			allNewRanges = append(allNewRanges, ranges...)
		}
	}
	if err := m.validateNoKeyRangeOverlap(allNewRanges); err != nil {
		return err
	}

	// Step 1: Build batch operations for storage
	batch := make([]func(txn kv.Txn) error, 0, len(groupsWithRanges))
	for _, gwr := range groupsWithRanges {
		localGroup := gwr.Group
		batch = append(batch, func(txn kv.Txn) error {
			return m.storage.SaveAffinityGroup(txn, localGroup.ID, localGroup)
		})
	}
	err := endpoint.RunBatchOpInTxn(m.ctx, m.storage, batch)
	if err != nil {
		return err
	}

	// Step 2: Create label rules for each group
	labelRules := make(map[string]*labeler.LabelRule)
	if m.regionLabeler != nil {
		for _, gwr := range groupsWithRanges {
			if len(gwr.KeyRanges) > 0 {
				labelRule := &labeler.LabelRule{
					ID:       GetLabelRuleID(gwr.Group.ID),
					Labels:   []labeler.RegionLabel{{Key: labelKey, Value: gwr.Group.ID}},
					RuleType: labeler.KeyRange,
					Data:     gwr.KeyRanges,
				}
				if err := m.regionLabeler.SetLabelRule(labelRule); err != nil {
					log.Error("failed to create label rule",
						zap.String("failed-group-id", gwr.Group.ID),
						zap.Int("total-groups", len(groupsWithRanges)),
						zap.Error(err))
					// TODO: rollback newly created groups
					return err
				}
				labelRules[gwr.Group.ID] = labelRule
			}
		}
	}

	// Step 3: Update in-memory cache with label rule pointers and key ranges
	for _, gwr := range groupsWithRanges {
		labelRule := labelRules[gwr.Group.ID]
		m.updateGroupLabelsLocked(gwr.Group.ID, labelRule)
		// Update key ranges cache for this group
		if len(gwr.KeyRanges) > 0 {
			ranges := parseKeyRangesFromAPIData(gwr.KeyRanges, gwr.Group.ID)
			if len(ranges) > 0 {
				m.keyRanges[gwr.Group.ID] = ranges
			}
		} else {
			// No key ranges, remove from cache if exists
			delete(m.keyRanges, gwr.Group.ID)
		}

		log.Info("affinity group added/updated", zap.String("group", gwr.Group.String()))
	}

	return nil
}

// DeleteAffinityGroup deletes an affinity group by ID and removes its label rule.
<<<<<<< HEAD
// If force is false and the group has key ranges, it returns an error.
func (m *Manager) DeleteAffinityGroup(id string, force bool) error {
=======
func (m *Manager) DeleteAffinityGroup(id string) error {
	if !m.IsInitialized() {
		return errs.ErrAffinityDisabled
	}

>>>>>>> 17f65a2f
	m.Lock()
	defer m.Unlock()

	// Check if group has key ranges when force is false
	if !force {
		if ranges, exists := m.keyRanges[id]; exists && len(ranges) > 0 {
			return errs.ErrAffinityGroupContent.FastGenByArgs(
				"affinity group has key ranges, use force=true to delete")
		}
	}

	// Step 1: Delete from storage
	err := m.storage.RunInTxn(m.ctx, func(txn kv.Txn) error {
		return m.storage.DeleteAffinityGroup(txn, id)
	})
	if err != nil {
		return err
	}

	// Step 2: Delete the corresponding label rule
	if m.regionLabeler != nil {
		labelRuleID := GetLabelRuleID(id)
		if err := m.regionLabeler.DeleteLabelRule(labelRuleID); err != nil {
			log.Warn("failed to delete label rule for affinity group",
				zap.String("group-id", id),
				zap.String("label-rule-id", labelRuleID),
				zap.Error(err))
			// Don't return error here - the group is already deleted from storage
		}
	}

	// Step 3: Delete from in-memory key ranges cache
	delete(m.keyRanges, id)

	// Step 4: Clean up regions map
	// Remove all region entries that reference this group
	var regionsToDelete []uint64
	for regionID, cache := range m.regions {
		if cache.groupInfo.ID == id {
			regionsToDelete = append(regionsToDelete, regionID)
		}
	}
	for _, regionID := range regionsToDelete {
		delete(m.regions, regionID)
	}

	m.deleteGroupLocked(id)
	log.Info("affinity group deleted",
		zap.String("group-id", id),
		zap.Int("cleaned-regions", len(regionsToDelete)),
		zap.Bool("force", force))
	return nil
}

// BatchModifyGroupRanges batch modifies key ranges for multiple affinity groups.
// Remove operations are executed before add operations to handle range migration scenarios.
func (m *Manager) BatchModifyGroupRanges(addOps, removeOps []RangeModification) error {
	m.Lock()
	defer m.Unlock()

	if m.regionLabeler == nil {
		return errors.New("region labeler is not available")
	}

	// Group operations by groupID
	type groupOps struct {
		adds    []RangeModification
		removes []RangeModification
	}
	opsByGroup := make(map[string]*groupOps)

	for _, op := range addOps {
		if opsByGroup[op.GroupID] == nil {
			opsByGroup[op.GroupID] = &groupOps{}
		}
		opsByGroup[op.GroupID].adds = append(opsByGroup[op.GroupID].adds, op)
	}
	for _, op := range removeOps {
		if opsByGroup[op.GroupID] == nil {
			opsByGroup[op.GroupID] = &groupOps{}
		}
		opsByGroup[op.GroupID].removes = append(opsByGroup[op.GroupID].removes, op)
	}

	// Process all groups: apply removes then adds, collect new ranges for validation
	var allNewRanges []keyRange
	updatedRanges := make(map[string][]keyRange)

	for groupID, ops := range opsByGroup {
		// Get current ranges for this group
		currentRanges, err := m.getCurrentRanges(groupID)
		if err != nil {
			return err
		}

		// Apply remove operations
		currentRanges = m.applyRemoveOps(currentRanges, ops.removes)

		// Apply add operations and collect new ranges
		for _, addOp := range ops.adds {
			newRange := keyRange{
				startKey: addOp.StartKey,
				endKey:   addOp.EndKey,
				groupID:  groupID,
			}
			currentRanges = append(currentRanges, newRange)
			allNewRanges = append(allNewRanges, newRange)
		}

		updatedRanges[groupID] = currentRanges
	}

	// Validate no overlaps with newly added ranges
	if len(allNewRanges) > 0 {
		if err := m.validateNoKeyRangeOverlap(allNewRanges); err != nil {
			return err
		}
	}

	// Update label rules and cache for all affected groups
	for groupID, ranges := range updatedRanges {
		if err := m.updateGroupRanges(groupID, ranges); err != nil {
			return err
		}
	}

	return nil
}

// getCurrentRanges retrieves the current key ranges for a group.
func (m *Manager) getCurrentRanges(groupID string) ([]keyRange, error) {
	// Try cache first
	if ranges := m.keyRanges[groupID]; ranges != nil {
		return append([]keyRange(nil), ranges...), nil
	}

	// Parse from label rule
	labelRule := m.regionLabeler.GetLabelRule(GetLabelRuleID(groupID))
	if labelRule == nil {
		return nil, errors.Errorf("label rule not found for group %s", groupID)
	}

	dataSlice, ok := labelRule.Data.([]*labeler.KeyRangeRule)
	if !ok {
		return nil, errors.Errorf("invalid label rule data type for group %s, got type %T", groupID, labelRule.Data)
	}

	return parseKeyRangesFromData(dataSlice, groupID)
}

// applyRemoveOps filters out ranges that match remove operations.
// Optimized with a map for O(n+m) complexity instead of O(n*m).
func (*Manager) applyRemoveOps(currentRanges []keyRange, removes []RangeModification) []keyRange {
	if len(removes) == 0 {
		return currentRanges
	}

	// Build a set of ranges to remove for O(1) lookup
	// Use hex encoding to avoid key collisions
	removeSet := make(map[string]struct{}, len(removes))
	for _, r := range removes {
		key := hex.EncodeToString(r.StartKey) + "|" + hex.EncodeToString(r.EndKey)
		removeSet[key] = struct{}{}
	}

	var filtered []keyRange
	for _, current := range currentRanges {
		key := hex.EncodeToString(current.startKey) + "|" + hex.EncodeToString(current.endKey)
		if _, found := removeSet[key]; !found {
			filtered = append(filtered, current)
		}
	}
	return filtered
}

// updateGroupRanges updates the label rule and cache for a group's key ranges.
func (m *Manager) updateGroupRanges(groupID string, ranges []keyRange) error {
	labelRule := m.regionLabeler.GetLabelRule(GetLabelRuleID(groupID))
	if labelRule == nil {
		return errors.Errorf("label rule not found for group %s", groupID)
	}

	// Convert ranges to label rule data format
	var newData []any
	for _, kr := range ranges {
		newData = append(newData, map[string]any{
			"start_key": hex.EncodeToString(kr.startKey),
			"end_key":   hex.EncodeToString(kr.endKey),
		})
	}

	labelRule.Data = newData
	if err := m.regionLabeler.SetLabelRule(labelRule); err != nil {
		return err
	}

	// Update in-memory cache
	m.keyRanges[groupID] = ranges
	return nil
}

// BatchDeleteAffinityGroups deletes multiple affinity groups in a single transaction.
// If force is false:
//   - Returns error if any group does not exist
//   - Returns error if any group has key ranges
//
// If force is true:
//   - Skips non-existent groups
//   - Deletes groups even if they have key ranges
//
// TODO: use smaller lock
func (m *Manager) BatchDeleteAffinityGroups(ids []string, force bool) error {
	m.Lock()
	defer m.Unlock()

	if len(ids) == 0 {
		return errs.ErrAffinityGroupContent.FastGenByArgs("no group ids provided")
	}

	seen := make(map[string]struct{}, len(ids))
	toDelete := make([]string, 0, len(ids))

	for _, id := range ids {
		if _, exists := seen[id]; exists {
			continue
		}
		seen[id] = struct{}{}

		if _, ok := m.groups[id]; ok {
			// Check if group has key ranges when force is false
			if !force {
				if ranges, exists := m.keyRanges[id]; exists && len(ranges) > 0 {
					return errs.ErrAffinityGroupContent.FastGenByArgs(
						"affinity group " + id + " has key ranges, use force=true to delete")
				}
			}
			toDelete = append(toDelete, id)
			continue
		}
		if !force {
			return errs.ErrAffinityGroupNotFound.GenWithStackByArgs(id)
		}
		// force: skip non-exist
	}

	if len(toDelete) == 0 {
		return nil
	}

	// Step 1: delete from storage atomically.
	if err := m.storage.RunInTxn(m.ctx, func(txn kv.Txn) error {
		for _, id := range toDelete {
			if err := m.storage.DeleteAffinityGroup(txn, id); err != nil {
				return err
			}
		}
		return nil
	}); err != nil {
		return err
	}

	// Step 2: delete label rules.
	if m.regionLabeler != nil {
		for _, id := range toDelete {
			if err := m.regionLabeler.DeleteLabelRule(GetLabelRuleID(id)); err != nil {
				log.Warn("failed to delete label rule for affinity group",
					zap.String("group-id", id),
					zap.Error(err))
				// TODO: Don't return error here - the group is already deleted from storage
			}
		}
	}

	// Step 3: clean caches and in-memory states.
	for _, id := range toDelete {
		delete(m.keyRanges, id)
		var regionsToDelete []uint64
		for regionID, cache := range m.regions {
			if cache.groupInfo.ID == id {
				regionsToDelete = append(regionsToDelete, regionID)
			}
		}
		for _, rid := range regionsToDelete {
			delete(m.regions, rid)
		}
		m.deleteGroupLocked(id)
	}

	return nil
}

// UpdateGroupPeers updates the leader and voter stores of an affinity group and marks it effective.
func (m *Manager) UpdateGroupPeers(groupID string, leaderStoreID uint64, voterStoreIDs []uint64) (*GroupState, error) {
	// Basic validation outside the lock to avoid blocking other operations
	if err := m.AdjustGroup(&Group{
		ID:            groupID,
		LeaderStoreID: leaderStoreID,
		VoterStoreIDs: voterStoreIDs,
	}); err != nil {
		return nil, err
	}

	m.Lock()
	defer m.Unlock()

	groupInfo, ok := m.groups[groupID]
	if !ok {
		return nil, errs.ErrAffinityGroupNotFound.GenWithStackByArgs(groupID)
	}

	// Persist updated peer distribution
	group := &Group{
		ID:              groupInfo.ID,
		CreateTimestamp: groupInfo.CreateTimestamp,
		LeaderStoreID:   leaderStoreID,
		VoterStoreIDs:   append([]uint64{}, voterStoreIDs...),
	}
	if err := m.storage.RunInTxn(m.ctx, func(txn kv.Txn) error {
		return m.storage.SaveAffinityGroup(txn, groupID, group)
	}); err != nil {
		return nil, err
	}

	// Apply to in-memory state.
	// TODO: We pass current groupInfo to updateGroupEffectLocked
	m.updateGroupEffectLocked(groupID, groupInfo.AffinityVer, leaderStoreID, voterStoreIDs)

	return newGroupState(groupInfo), nil
}

const (
	// defaultAvailabilityCheckInterval is the default interval for checking store availability.
	defaultAvailabilityCheckInterval = 10 * time.Second
)

var (
	// availabilityCheckIntervalForTest can be set in tests to speed up availability checks.
	// Default is 0, which means use defaultAvailabilityCheckInterval.
	availabilityCheckIntervalForTest time.Duration
)

// getAvailabilityCheckInterval returns the availability check interval, which can be overridden for testing.
func getAvailabilityCheckInterval() time.Duration {
	if availabilityCheckIntervalForTest > 0 {
		return availabilityCheckIntervalForTest
	}
	return defaultAvailabilityCheckInterval
}

// SetAvailabilityCheckIntervalForTest sets the availability check interval for testing. Only use this in tests.
func SetAvailabilityCheckIntervalForTest(interval time.Duration) {
	availabilityCheckIntervalForTest = interval
}

// startAvailabilityCheckLoop starts a goroutine to periodically check store availability and invalidate groups with unavailable stores.
func (m *Manager) startAvailabilityCheckLoop() {
	interval := getAvailabilityCheckInterval()
	ticker := time.NewTicker(interval)
	go func() {
		defer ticker.Stop()
		for {
			select {
			case <-m.ctx.Done():
				log.Info("affinity manager availability check loop stopped")
				return
			case <-ticker.C:
				m.checkStoresAvailability()
			}
		}
	}()
	log.Info("affinity manager availability check loop started", zap.Duration("interval", interval))
}

// checkStoresAvailability checks the availability status of stores and invalidates groups with unavailable stores.
func (m *Manager) checkStoresAvailability() {
	if !m.IsAvailable() {
		return
	}
	unavailableStores := m.generateUnavailableStores()
	if m.isUnavailableStoresChanged(unavailableStores) {
		m.setUnavailableStores(unavailableStores)
	}
}

func (m *Manager) generateUnavailableStores() map[uint64]storeState {
	unavailableStores := make(map[uint64]storeState)
	stores := m.storeSetInformer.GetStores()
	lowSpaceRatio := m.conf.GetLowSpaceRatio()
	for _, store := range stores {
		if store.IsRemoved() || store.IsPhysicallyDestroyed() || store.IsRemoving() {
			unavailableStores[store.GetID()] = removingOrRemoved
		} else if store.IsUnhealthy() {
			// Use IsUnavailable (10min) to avoid frequent state flapping
			// IsUnavailable: DownTime > 10min (storeUnavailableDuration)
			// IsDisconnected: DownTime > 20s (storeDisconnectDuration) - too sensitive
			unavailableStores[store.GetID()] = down
		} else if store.IsLowSpace(lowSpaceRatio) {
			unavailableStores[store.GetID()] = lowSpace
		} else if store.IsPreparing() {
			unavailableStores[store.GetID()] = preparing
		}
		// Note: We intentionally do NOT check:
		// - IsDisconnected(): Too sensitive (20s), would cause frequent flapping
		// - IsSlow(): Performance issue, not availability issue
	}
	return unavailableStores
}

func (m *Manager) isUnavailableStoresChanged(unavailableStores map[uint64]storeState) bool {
	m.RLock()
	defer m.RUnlock()
	if len(m.unavailableStores) != len(unavailableStores) {
		return true
	}
	for storeID, state := range m.unavailableStores {
		if state != unavailableStores[storeID] {
			return true
		}
	}
	return false
}

func (m *Manager) setUnavailableStores(unavailableStores map[uint64]storeState) {
	m.Lock()
	defer m.Unlock()
	// Set unavailableStores
	m.unavailableStores = unavailableStores
	if len(m.unavailableStores) == 0 {
		return
	}
	// Update groupInfo
	for _, group := range m.groups {
		if !group.Effect {
			continue
		}
		unavailableStore := uint64(0)
		_, hasUnavailableStore := unavailableStores[group.LeaderStoreID]
		for _, storeID := range group.VoterStoreIDs {
			if !hasUnavailableStore {
				_, hasUnavailableStore = unavailableStores[storeID]
				if hasUnavailableStore {
					unavailableStore = storeID
				}
			}
		}
		if hasUnavailableStore {
			m.updateGroupEffectLocked(group.ID, 0, 0, nil)
			log.Warn("affinity group invalidated due to unavailable stores",
				zap.String("group-id", group.ID),
				zap.Uint64("unavailable-store", unavailableStore))
		}
	}
}

func (m *Manager) hasUnavailableStore(storeIDs []uint64) bool {
	m.RLock()
	defer m.RUnlock()
	for _, storeID := range storeIDs {
		_, ok := m.unavailableStores[storeID]
		if ok {
			return true
		}
	}
	return false
}

// keyRange represents a key range extracted from label rules.
type keyRange struct {
	startKey []byte
	endKey   []byte
	groupID  string
}

// parseKeyRangesFromData parses key ranges from []*labeler.KeyRangeRule format (from label rule).
func parseKeyRangesFromData(data []*labeler.KeyRangeRule, groupID string) ([]keyRange, error) {
	if len(data) == 0 {
		return nil, nil
	}

	var ranges []keyRange
	for _, item := range data {
		if item == nil {
			continue
		}
		ranges = append(ranges, keyRange{
			startKey: decodeHexOrDefault(item.StartKeyHex, groupID, "start"),
			endKey:   decodeHexOrDefault(item.EndKeyHex, groupID, "end"),
			groupID:  groupID,
		})
	}
	return ranges, nil
}

// parseKeyRangesFromAPIData parses key ranges from []any format (from API).
func parseKeyRangesFromAPIData(data []any, groupID string) []keyRange {
	if len(data) == 0 {
		return nil
	}

	var ranges []keyRange
	for _, item := range data {
		rangeMap, ok := item.(map[string]any)
		if !ok {
			continue
		}

		startKeyStr, _ := rangeMap["start_key"].(string)
		endKeyStr, _ := rangeMap["end_key"].(string)

		ranges = append(ranges, keyRange{
			startKey: decodeHexOrDefault(startKeyStr, groupID, "start"),
			endKey:   decodeHexOrDefault(endKeyStr, groupID, "end"),
			groupID:  groupID,
		})
	}
	return ranges
}

// decodeHexOrDefault decodes a hex string and logs a warning on error.
func decodeHexOrDefault(hexStr, groupID, keyType string) []byte {
	if hexStr == "" {
		return nil
	}
	decoded, err := hex.DecodeString(hexStr)
	if err != nil {
		log.Warn("failed to decode key",
			zap.String("group-id", groupID),
			zap.String("key-type", keyType),
			zap.String("hex", hexStr),
			zap.Error(err))
		return nil
	}
	return decoded
}

// extractKeyRangesFromLabelRule extracts key ranges from a label rule data.
func extractKeyRangesFromLabelRule(rule *labeler.LabelRule) ([]keyRange, error) {
	if rule == nil || rule.Data == nil {
		return nil, nil
	}

	groupID, ok := parseAffinityGroupIDFromLabelRule(rule)
	if !ok {
		return nil, nil
	}

	dataSlice, ok := rule.Data.([]*labeler.KeyRangeRule)
	if !ok {
		return nil, errs.ErrAffinityGroupContent.FastGenByArgs("invalid label rule data format")
	}

	return parseKeyRangesFromData(dataSlice, groupID)
}

// checkKeyRangesOverlap checks if two key ranges overlap.
// Returns true if [start1, end1) and [start2, end2) have any overlap.
func checkKeyRangesOverlap(start1, end1, start2, end2 []byte) bool {
	// Handle empty keys (representing infinity)
	if len(start1) == 0 && len(end1) == 0 {
		return true // Range covers everything
	}
	if len(start2) == 0 && len(end2) == 0 {
		return true // Range covers everything
	}

	// Check if ranges are disjoint
	// Range 1 ends before Range 2 starts: end1 <= start2
	if len(end1) > 0 && len(start2) > 0 && bytes.Compare(end1, start2) <= 0 {
		return false
	}

	// Range 2 ends before Range 1 starts: end2 <= start1
	if len(end2) > 0 && len(start1) > 0 && bytes.Compare(end2, start1) <= 0 {
		return false
	}

	return true
}

// validateNoKeyRangeOverlap validates that the given key ranges do not overlap with existing ones.
// It should be called with the manager lock held.
// Uses in-memory keyRanges cache to avoid repeated labeler access and reduce lock contention.
func (m *Manager) validateNoKeyRangeOverlap(newRanges []keyRange) error {
	// First, check for overlaps within the new ranges themselves
	for i := range newRanges {
		for j := i + 1; j < len(newRanges); j++ {
			if checkKeyRangesOverlap(
				newRanges[i].startKey, newRanges[i].endKey,
				newRanges[j].startKey, newRanges[j].endKey,
			) {
				return errs.ErrAffinityGroupContent.FastGenByArgs(
					"key ranges overlap within the same request: group " +
						newRanges[i].groupID + " and " + newRanges[j].groupID)
			}
		}
	}

	// Then, check for overlaps with existing key ranges from in-memory cache
	// This avoids repeated labeler lock acquisition for better performance
	for _, newRange := range newRanges {
		for groupID, existingRanges := range m.keyRanges {
			// Skip if it's the same group (updating existing group)
			if newRange.groupID == groupID {
				continue
			}

			for _, existingRange := range existingRanges {
				if checkKeyRangesOverlap(
					newRange.startKey, newRange.endKey,
					existingRange.startKey, existingRange.endKey,
				) {
					return errs.ErrAffinityGroupContent.FastGenByArgs(
						"key range overlaps with existing group: new group " +
							newRange.groupID + " overlaps with group " + existingRange.groupID)
				}
			}
		}
	}

	return nil
}

// loadRegionLabel rebuilds the mapping between groups and label rules after restart.
// It should be called with the manager lock held.
func (m *Manager) loadRegionLabel() error {
	if m.regionLabeler == nil {
		return nil
	}

	// Collect all key ranges from label rules and populate in-memory cache
	var allRanges []keyRange

	m.regionLabeler.IterateLabelRules(func(rule *labeler.LabelRule) bool {
		groupID, ok := parseAffinityGroupIDFromLabelRule(rule)
		if !ok {
			// Not an affinity label rule, skip
			return true
		}

		ranges, err := extractKeyRangesFromLabelRule(rule)
		if err != nil {
			log.Warn("failed to extract key ranges from label rule during rebuild",
				zap.String("rule-id", rule.ID),
				zap.String("group-id", groupID),
				zap.Error(err))
			return true
		}

		if len(ranges) > 0 {
			allRanges = append(allRanges, ranges...)
			// Populate in-memory key ranges cache
			m.keyRanges[groupID] = ranges
		}

		// Associate the label rule with the group
		if _, ok = m.keyRanges[groupID]; !ok {
			log.Warn("found label rule for unknown affinity group",
				zap.String("group-id", groupID),
				zap.String("rule-id", rule.ID))
		} else {
			m.updateGroupLabelsLocked(groupID, rule)
		}

		return true
	})

	// Validate that all key ranges are non-overlapping
	for i := range allRanges {
		for j := i + 1; j < len(allRanges); j++ {
			if checkKeyRangesOverlap(
				allRanges[i].startKey, allRanges[i].endKey,
				allRanges[j].startKey, allRanges[j].endKey,
			) {
				return errs.ErrAffinityGroupContent.FastGenByArgs(
					"found overlapping key ranges during rebuild: group " +
						allRanges[i].groupID + " overlaps with group " + allRanges[j].groupID)
			}
		}
	}

	log.Info("rebuilt group-label mapping",
		zap.Int("total-groups", len(m.keyRanges)),
		zap.Int("total-ranges", len(allRanges)))

	return nil
}

// IsRegionAffinity checks if a region conforms to its affinity group distribution requirements.
// Returns true if the region:
// Belongs to an affinity group and satisfies all distribution constraints:
//   - Leader is on the expected store
//   - All voters are on the expected stores
func (m *Manager) IsRegionAffinity(region *core.RegionInfo) bool {
	_, isAffinity := m.GetRegionAffinityGroupState(region)
	return isAffinity
}<|MERGE_RESOLUTION|>--- conflicted
+++ resolved
@@ -716,16 +716,11 @@
 }
 
 // DeleteAffinityGroup deletes an affinity group by ID and removes its label rule.
-<<<<<<< HEAD
 // If force is false and the group has key ranges, it returns an error.
 func (m *Manager) DeleteAffinityGroup(id string, force bool) error {
-=======
-func (m *Manager) DeleteAffinityGroup(id string) error {
 	if !m.IsInitialized() {
 		return errs.ErrAffinityDisabled
 	}
-
->>>>>>> 17f65a2f
 	m.Lock()
 	defer m.Unlock()
 

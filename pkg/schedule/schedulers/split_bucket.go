// Copyright 2022 TiKV Project Authors.
//
// Licensed under the Apache License, Version 2.0 (the "License");
// you may not use this file except in compliance with the License.
// You may obtain a copy of the License at
//
//     http://www.apache.org/licenses/LICENSE-2.0
//
// Unless required by applicable law or agreed to in writing, software
// distributed under the License is distributed on an "AS IS" BASIS,
// WITHOUT WARRANTIES OR CONDITIONS OF ANY KIND, either express or implied.
// See the License for the specific language governing permissions and
// limitations under the License.

package schedulers

import (
	"bytes"
	"encoding/json"
	"io"
	"net/http"
	"strconv"

	"github.com/gorilla/mux"
	"github.com/pingcap/kvproto/pkg/pdpb"
	"github.com/pingcap/log"
	"github.com/tikv/pd/pkg/errs"
	sche "github.com/tikv/pd/pkg/schedule/core"
	"github.com/tikv/pd/pkg/schedule/operator"
	"github.com/tikv/pd/pkg/schedule/plan"
	"github.com/tikv/pd/pkg/statistics/buckets"
	"github.com/tikv/pd/pkg/storage/endpoint"
	"github.com/tikv/pd/pkg/utils/reflectutil"
	"github.com/tikv/pd/pkg/utils/syncutil"
	"github.com/unrolled/render"
)

const (
	// SplitBucketName is the split bucket name.
	SplitBucketName = "split-bucket-scheduler"
	// SplitBucketType is the spilt bucket type.
	SplitBucketType = "split-bucket"
	// defaultHotDegree is the default hot region threshold.
	defaultHotDegree  = 3
	defaultSplitLimit = 10
)

var (
	// WithLabelValues is a heavy operation, define variable to avoid call it every time.
	splitBucketDisableCounter            = schedulerCounter.WithLabelValues(SplitBucketName, "bucket-disable")
	splitBuckerSplitLimitCounter         = schedulerCounter.WithLabelValues(SplitBucketName, "split-limit")
	splitBucketScheduleCounter           = schedulerCounter.WithLabelValues(SplitBucketName, "schedule")
	splitBucketNoRegionCounter           = schedulerCounter.WithLabelValues(SplitBucketName, "no-region")
	splitBucketRegionTooSmallCounter     = schedulerCounter.WithLabelValues(SplitBucketName, "region-too-small")
	splitBucketOperatorExistCounter      = schedulerCounter.WithLabelValues(SplitBucketName, "operator-exist")
	splitBucketKeyRangeNotMatchCounter   = schedulerCounter.WithLabelValues(SplitBucketName, "key-range-not-match")
	splitBucketNoSplitKeysCounter        = schedulerCounter.WithLabelValues(SplitBucketName, "no-split-keys")
	splitBucketCreateOperatorFailCounter = schedulerCounter.WithLabelValues(SplitBucketName, "create-operator-fail")
	splitBucketNewOperatorCounter        = schedulerCounter.WithLabelValues(SplitBucketName, "new-operator")
)

func initSplitBucketConfig() *splitBucketSchedulerConfig {
	return &splitBucketSchedulerConfig{
		Degree:     defaultHotDegree,
		SplitLimit: defaultSplitLimit,
	}
}

type splitBucketSchedulerConfig struct {
	syncutil.RWMutex
	storage    endpoint.ConfigStorage
	Degree     int    `json:"degree"`
	SplitLimit uint64 `json:"split-limit"`
}

func (conf *splitBucketSchedulerConfig) Clone() *splitBucketSchedulerConfig {
	conf.RLock()
	defer conf.RUnlock()
	return &splitBucketSchedulerConfig{
		Degree: conf.Degree,
	}
}

func (conf *splitBucketSchedulerConfig) getStorage() endpoint.ConfigStorage {
	return conf.storage
}

func (*splitBucketSchedulerConfig) getSchedulerName() string {
	return SplitBucketName
}

func (conf *splitBucketSchedulerConfig) getDegree() int {
	conf.RLock()
	defer conf.RUnlock()
	return conf.Degree
}

func (conf *splitBucketSchedulerConfig) getSplitLimit() uint64 {
	conf.RLock()
	defer conf.RUnlock()
	return conf.SplitLimit
}

type splitBucketScheduler struct {
	*BaseScheduler
	conf    *splitBucketSchedulerConfig
	handler http.Handler
}

type splitBucketHandler struct {
	conf *splitBucketSchedulerConfig
	rd   *render.Render
}

func (h *splitBucketHandler) ListConfig(w http.ResponseWriter, _ *http.Request) {
	conf := h.conf.Clone()
	h.rd.JSON(w, http.StatusOK, conf)
}

func (h *splitBucketHandler) UpdateConfig(w http.ResponseWriter, r *http.Request) {
	h.conf.Lock()
	defer h.conf.Unlock()
	rd := render.New(render.Options{IndentJSON: true})
	oldc, _ := json.Marshal(h.conf)
	data, err := io.ReadAll(r.Body)
	defer r.Body.Close()
	if err != nil {
		rd.JSON(w, http.StatusInternalServerError, err.Error())
		return
	}

	if err := json.Unmarshal(data, h.conf); err != nil {
		rd.JSON(w, http.StatusInternalServerError, err.Error())
		return
	}
	newc, _ := json.Marshal(h.conf)
	if !bytes.Equal(oldc, newc) {
<<<<<<< HEAD
		saveSchedulerConfig(h.conf)
=======
		if err := h.conf.persistLocked(); err != nil {
			log.Warn("failed to save config", errs.ZapError(err))
		}
>>>>>>> bdbe73e8
		rd.Text(w, http.StatusOK, "Config is updated.")
		return
	}

	m := make(map[string]any)
	if err := json.Unmarshal(data, &m); err != nil {
		rd.JSON(w, http.StatusInternalServerError, err.Error())
		return
	}
	ok := reflectutil.FindSameFieldByJSON(h.conf, m)
	if ok {
		rd.Text(w, http.StatusOK, "Config is the same with origin, so do nothing.")
		return
	}

	rd.Text(w, http.StatusBadRequest, "Config item is not found.")
}

func newSplitBucketHandler(conf *splitBucketSchedulerConfig) http.Handler {
	h := &splitBucketHandler{
		conf: conf,
		rd:   render.New(render.Options{IndentJSON: true}),
	}
	router := mux.NewRouter()
	router.HandleFunc("/list", h.ListConfig).Methods(http.MethodGet)
	router.HandleFunc("/config", h.UpdateConfig).Methods(http.MethodPost)
	return router
}

func newSplitBucketScheduler(opController *operator.Controller, conf *splitBucketSchedulerConfig) *splitBucketScheduler {
	base := NewBaseScheduler(opController)
	handler := newSplitBucketHandler(conf)
	ret := &splitBucketScheduler{
		BaseScheduler: base,
		conf:          conf,
		handler:       handler,
	}
	return ret
}

// GetName returns the name of the split bucket scheduler.
func (*splitBucketScheduler) GetName() string {
	return SplitBucketName
}

// GetType returns the type of the split bucket scheduler.
func (*splitBucketScheduler) GetType() string {
	return SplitBucketType
}

func (s *splitBucketScheduler) ReloadConfig() error {
	s.conf.Lock()
	defer s.conf.Unlock()
	cfgData, err := s.conf.storage.LoadSchedulerConfig(s.GetName())
	if err != nil {
		return err
	}
	if len(cfgData) == 0 {
		return nil
	}
	newCfg := &splitBucketSchedulerConfig{}
	if err := DecodeConfig([]byte(cfgData), newCfg); err != nil {
		return err
	}
	s.conf.SplitLimit = newCfg.SplitLimit
	s.conf.Degree = newCfg.Degree
	return nil
}

// ServerHTTP implement Http server.
func (s *splitBucketScheduler) ServeHTTP(w http.ResponseWriter, r *http.Request) {
	s.handler.ServeHTTP(w, r)
}

// IsScheduleAllowed return true if the sum of executing opSplit operator is less  .
func (s *splitBucketScheduler) IsScheduleAllowed(cluster sche.SchedulerCluster) bool {
	if !cluster.GetStoreConfig().IsEnableRegionBucket() {
		splitBucketDisableCounter.Inc()
		return false
	}
	allowed := s.BaseScheduler.OpController.OperatorCount(operator.OpSplit) < s.conf.getSplitLimit()
	if !allowed {
		splitBuckerSplitLimitCounter.Inc()
		operator.OperatorLimitCounter.WithLabelValues(s.GetType(), operator.OpSplit.String()).Inc()
	}
	return allowed
}

type splitBucketPlan struct {
	hotBuckets         map[uint64][]*buckets.BucketStat
	cluster            sche.SchedulerCluster
	conf               *splitBucketSchedulerConfig
	hotRegionSplitSize int64
}

// Schedule return operators if some bucket is too hot.
func (s *splitBucketScheduler) Schedule(cluster sche.SchedulerCluster, _ bool) ([]*operator.Operator, []plan.Plan) {
	splitBucketScheduleCounter.Inc()
	conf := s.conf.Clone()
	plan := &splitBucketPlan{
		conf:               conf,
		cluster:            cluster,
		hotBuckets:         cluster.BucketsStats(conf.getDegree()),
		hotRegionSplitSize: cluster.GetSchedulerConfig().GetMaxMovableHotPeerSize(),
	}
	return s.splitBucket(plan), nil
}

func (s *splitBucketScheduler) splitBucket(plan *splitBucketPlan) []*operator.Operator {
	var splitBucket *buckets.BucketStat
	for regionID, buckets := range plan.hotBuckets {
		region := plan.cluster.GetRegion(regionID)
		// skip if the region doesn't exist
		if region == nil {
			splitBucketNoRegionCounter.Inc()
			continue
		}
		// region size is less than split region size
		if region.GetApproximateSize() <= plan.hotRegionSplitSize {
			splitBucketRegionTooSmallCounter.Inc()
			continue
		}
		if op := s.OpController.GetOperator(regionID); op != nil {
			splitBucketOperatorExistCounter.Inc()
			continue
		}
		for _, bucket := range buckets {
			// the key range of the bucket must less than the region.
			// like bucket: [001 100] and region: [001 100] will not pass.
			// like bucket: [003 100] and region: [002 100] will pass.
			if bytes.Compare(bucket.StartKey, region.GetStartKey()) < 0 || bytes.Compare(bucket.EndKey, region.GetEndKey()) > 0 {
				splitBucketKeyRangeNotMatchCounter.Inc()
				continue
			}
			if bytes.Equal(bucket.StartKey, region.GetStartKey()) && bytes.Equal(bucket.EndKey, region.GetEndKey()) {
				splitBucketNoSplitKeysCounter.Inc()
				continue
			}

			if splitBucket == nil || bucket.HotDegree > splitBucket.HotDegree {
				splitBucket = bucket
			}
		}
	}
	if splitBucket != nil {
		region := plan.cluster.GetRegion(splitBucket.RegionID)
		if region == nil {
			return nil
		}
		splitKey := make([][]byte, 0)
		if bytes.Compare(region.GetStartKey(), splitBucket.StartKey) < 0 {
			splitKey = append(splitKey, splitBucket.StartKey)
		}
		if bytes.Compare(region.GetEndKey(), splitBucket.EndKey) > 0 {
			splitKey = append(splitKey, splitBucket.EndKey)
		}
		op, err := operator.CreateSplitRegionOperator(SplitBucketType, region, operator.OpSplit,
			pdpb.CheckPolicy_USEKEY, splitKey)
		if err != nil {
			splitBucketCreateOperatorFailCounter.Inc()
			return nil
		}
		splitBucketNewOperatorCounter.Inc()
		op.SetAdditionalInfo("hot-degree", strconv.FormatInt(int64(splitBucket.HotDegree), 10))
		return []*operator.Operator{op}
	}
	return nil
}<|MERGE_RESOLUTION|>--- conflicted
+++ resolved
@@ -135,13 +135,9 @@
 	}
 	newc, _ := json.Marshal(h.conf)
 	if !bytes.Equal(oldc, newc) {
-<<<<<<< HEAD
-		saveSchedulerConfig(h.conf)
-=======
-		if err := h.conf.persistLocked(); err != nil {
+		if err := saveSchedulerConfig(h.conf); err != nil {
 			log.Warn("failed to save config", errs.ZapError(err))
 		}
->>>>>>> bdbe73e8
 		rd.Text(w, http.StatusOK, "Config is updated.")
 		return
 	}

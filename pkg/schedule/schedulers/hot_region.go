--- conflicted
+++ resolved
@@ -123,20 +123,12 @@
 	// regionPendings stores regionID -> pendingInfluence
 	// this records regionID which have pending Operator by operation type. During filterHotPeers, the hot peers won't
 	// be selected if its owner region is tracked in this attribute.
-<<<<<<< HEAD
 	regionPendings        map[uint64]*pendingInfluence
-	types                 []statistics.RWType
+	types                 []utils.RWType
 	r                     *rand.Rand
 	updateReadTime        time.Time
 	updateWriteTime       time.Time
 	probabilityToMovePeer float64
-=======
-	regionPendings  map[uint64]*pendingInfluence
-	types           []utils.RWType
-	r               *rand.Rand
-	updateReadTime  time.Time
-	updateWriteTime time.Time
->>>>>>> 8bc2311c
 }
 
 func newBaseHotScheduler(opController *operator.Controller) *baseHotScheduler {
@@ -394,28 +386,17 @@
 
 func (h *hotScheduler) balanceHotWriteRegions(cluster sche.SchedulerCluster) []*operator.Operator {
 	// prefer to balance by peer
-<<<<<<< HEAD
 	// try to move peer
 	if h.r.Float64() < h.probabilityToMovePeer {
-		peerSolver := newBalanceSolver(h, cluster, statistics.Write, movePeer)
-=======
-	s := h.r.Intn(100)
-	switch {
-	case s < int(schedulePeerPr*100):
 		peerSolver := newBalanceSolver(h, cluster, utils.Write, movePeer)
->>>>>>> 8bc2311c
 		ops := peerSolver.solve()
 		if len(ops) > 0 && peerSolver.tryAddPendingInfluence() {
 			return ops
 		}
 	}
 
-<<<<<<< HEAD
 	// then try to transfer leader
-	leaderSolver := newBalanceSolver(h, cluster, statistics.Write, transferLeader)
-=======
 	leaderSolver := newBalanceSolver(h, cluster, utils.Write, transferLeader)
->>>>>>> 8bc2311c
 	ops := leaderSolver.solve()
 	if len(ops) > 0 && leaderSolver.tryAddPendingInfluence() {
 		return ops

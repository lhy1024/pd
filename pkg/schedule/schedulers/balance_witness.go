// Copyright 2022 TiKV Project Authors.
//
// Licensed under the Apache License, Version 2.0 (the "License");
// you may not use this file except in compliance with the License.
// You may obtain a copy of the License at
//
//     http://www.apache.org/licenses/LICENSE-2.0
//
// Unless required by applicable law or agreed to in writing, software
// distributed under the License is distributed on an "AS IS" BASIS,
// WITHOUT WARRANTIES OR CONDITIONS OF ANY KIND, either express or implied.
// See the License for the specific language governing permissions and
// limitations under the License.

package schedulers

import (
	"bytes"
	"encoding/json"
	"io"
	"net/http"
	"sort"
	"strconv"

	"github.com/gorilla/mux"
	"github.com/pingcap/log"
	"github.com/prometheus/client_golang/prometheus"
	"github.com/tikv/pd/pkg/core"
	"github.com/tikv/pd/pkg/core/constant"
	"github.com/tikv/pd/pkg/errs"
	sche "github.com/tikv/pd/pkg/schedule/core"
	"github.com/tikv/pd/pkg/schedule/filter"
	"github.com/tikv/pd/pkg/schedule/operator"
	"github.com/tikv/pd/pkg/schedule/plan"
	"github.com/tikv/pd/pkg/storage/endpoint"
	"github.com/tikv/pd/pkg/utils/reflectutil"
	"github.com/tikv/pd/pkg/utils/syncutil"
	"github.com/unrolled/render"
	"go.uber.org/zap"
)

const (
	// BalanceWitnessName is balance witness scheduler name.
	BalanceWitnessName = "balance-witness-scheduler"
	// BalanceWitnessType is balance witness scheduler type.
	BalanceWitnessType = "balance-witness"
	// balanceWitnessBatchSize is the default number of operators to transfer witnesses by one scheduling.
	// Default value is 4 which is subjected by scheduler-max-waiting-operator and witness-schedule-limit
	// If you want to increase balance speed more, please increase above-mentioned param.
	balanceWitnessBatchSize = 4
	// MaxBalanceWitnessBatchSize is maximum of balance witness batch size
	MaxBalanceWitnessBatchSize = 10
)

type balanceWitnessSchedulerConfig struct {
	syncutil.RWMutex
	storage endpoint.ConfigStorage
	Ranges  []core.KeyRange `json:"ranges"`
	// Batch is used to generate multiple operators by one scheduling
	Batch int `json:"batch"`
}

<<<<<<< HEAD
func (conf *balanceWitnessSchedulerConfig) getStorage() endpoint.ConfigStorage {
	return conf.storage
}

func (conf *balanceWitnessSchedulerConfig) getSchedulerName() string {
	return BalanceWitnessName
}

func (conf *balanceWitnessSchedulerConfig) Update(data []byte) (int, interface{}) {
=======
func (conf *balanceWitnessSchedulerConfig) Update(data []byte) (int, any) {
>>>>>>> d64e6981
	conf.Lock()
	defer conf.Unlock()

	oldc, _ := json.Marshal(conf)

	if err := json.Unmarshal(data, conf); err != nil {
		return http.StatusInternalServerError, err.Error()
	}
	newc, _ := json.Marshal(conf)
	if !bytes.Equal(oldc, newc) {
		if !conf.validateLocked() {
			json.Unmarshal(oldc, conf)
			return http.StatusBadRequest, "invalid batch size which should be an integer between 1 and 10"
		}
		err := saveSchedulerConfig(conf)
		if err != nil {
			log.Error("failed to save balance-witness-scheduler config", errs.ZapError(err))
			return http.StatusInternalServerError, err.Error()
		}
		log.Info("balance-witness-scheduler config is updated", zap.ByteString("old", oldc), zap.ByteString("new", newc))
		return http.StatusOK, "Config is updated."
	}
	m := make(map[string]any)
	if err := json.Unmarshal(data, &m); err != nil {
		return http.StatusInternalServerError, err.Error()
	}
	ok := reflectutil.FindSameFieldByJSON(conf, m)
	if ok {
		return http.StatusOK, "Config is the same with origin, so do nothing."
	}
	return http.StatusBadRequest, "Config item is not found."
}

func (conf *balanceWitnessSchedulerConfig) validateLocked() bool {
	return conf.Batch >= 1 && conf.Batch <= 10
}

func (conf *balanceWitnessSchedulerConfig) Clone() *balanceWitnessSchedulerConfig {
	conf.RLock()
	defer conf.RUnlock()
	ranges := make([]core.KeyRange, len(conf.Ranges))
	copy(ranges, conf.Ranges)
	return &balanceWitnessSchedulerConfig{
		Ranges: ranges,
		Batch:  conf.Batch,
	}
}

func (conf *balanceWitnessSchedulerConfig) getBatch() int {
	conf.RLock()
	defer conf.RUnlock()
	return conf.Batch
}

func (conf *balanceWitnessSchedulerConfig) getRanges() []core.KeyRange {
	conf.RLock()
	defer conf.RUnlock()
	ranges := make([]core.KeyRange, len(conf.Ranges))
	copy(ranges, conf.Ranges)
	return ranges
}

type balanceWitnessHandler struct {
	rd     *render.Render
	config *balanceWitnessSchedulerConfig
}

func newBalanceWitnessHandler(conf *balanceWitnessSchedulerConfig) http.Handler {
	handler := &balanceWitnessHandler{
		config: conf,
		rd:     render.New(render.Options{IndentJSON: true}),
	}
	router := mux.NewRouter()
	router.HandleFunc("/config", handler.UpdateConfig).Methods(http.MethodPost)
	router.HandleFunc("/list", handler.ListConfig).Methods(http.MethodGet)
	return router
}

func (handler *balanceWitnessHandler) UpdateConfig(w http.ResponseWriter, r *http.Request) {
	data, _ := io.ReadAll(r.Body)
	r.Body.Close()
	httpCode, v := handler.config.Update(data)
	handler.rd.JSON(w, httpCode, v)
}

func (handler *balanceWitnessHandler) ListConfig(w http.ResponseWriter, _ *http.Request) {
	conf := handler.config.Clone()
	handler.rd.JSON(w, http.StatusOK, conf)
}

type balanceWitnessScheduler struct {
	*BaseScheduler
	*retryQuota
	name          string
	conf          *balanceWitnessSchedulerConfig
	handler       http.Handler
	filters       []filter.Filter
	counter       *prometheus.CounterVec
	filterCounter *filter.Counter
}

// newBalanceWitnessScheduler creates a scheduler that tends to keep witnesses on
// each store balanced.
func newBalanceWitnessScheduler(opController *operator.Controller, conf *balanceWitnessSchedulerConfig, options ...BalanceWitnessCreateOption) Scheduler {
	base := NewBaseScheduler(opController)
	s := &balanceWitnessScheduler{
		BaseScheduler: base,
		retryQuota:    newRetryQuota(),
		name:          BalanceWitnessName,
		conf:          conf,
		handler:       newBalanceWitnessHandler(conf),
		counter:       balanceWitnessCounter,
		filterCounter: filter.NewCounter(filter.BalanceWitness.String()),
	}
	for _, option := range options {
		option(s)
	}
	s.filters = []filter.Filter{
		&filter.StoreStateFilter{ActionScope: s.GetName(), MoveRegion: true, OperatorLevel: constant.Medium},
		filter.NewSpecialUseFilter(s.GetName()),
	}
	return s
}

func (b *balanceWitnessScheduler) ServeHTTP(w http.ResponseWriter, r *http.Request) {
	b.handler.ServeHTTP(w, r)
}

// BalanceWitnessCreateOption is used to create a scheduler with an option.
type BalanceWitnessCreateOption func(s *balanceWitnessScheduler)

// WithBalanceWitnessCounter sets the counter for the scheduler.
func WithBalanceWitnessCounter(counter *prometheus.CounterVec) BalanceWitnessCreateOption {
	return func(s *balanceWitnessScheduler) {
		s.counter = counter
	}
}

// WithBalanceWitnessName sets the name for the scheduler.
func WithBalanceWitnessName(name string) BalanceWitnessCreateOption {
	return func(s *balanceWitnessScheduler) {
		s.name = name
	}
}

func (b *balanceWitnessScheduler) GetName() string {
	return b.name
}

func (*balanceWitnessScheduler) GetType() string {
	return BalanceWitnessType
}

func (b *balanceWitnessScheduler) EncodeConfig() ([]byte, error) {
	b.conf.RLock()
	defer b.conf.RUnlock()
	return EncodeConfig(b.conf)
}

func (b *balanceWitnessScheduler) ReloadConfig() error {
	b.conf.Lock()
	defer b.conf.Unlock()
	cfgData, err := b.conf.storage.LoadSchedulerConfig(b.GetName())
	if err != nil {
		return err
	}
	if len(cfgData) == 0 {
		return nil
	}
	newCfg := &balanceWitnessSchedulerConfig{}
	if err = DecodeConfig([]byte(cfgData), newCfg); err != nil {
		return err
	}
	b.conf.Ranges = newCfg.Ranges
	b.conf.Batch = newCfg.Batch
	return nil
}

func (b *balanceWitnessScheduler) IsScheduleAllowed(cluster sche.SchedulerCluster) bool {
	allowed := b.OpController.OperatorCount(operator.OpWitness) < cluster.GetSchedulerConfig().GetWitnessScheduleLimit()
	if !allowed {
		operator.OperatorLimitCounter.WithLabelValues(b.GetType(), operator.OpWitness.String()).Inc()
	}
	return allowed
}

func (b *balanceWitnessScheduler) Schedule(cluster sche.SchedulerCluster, dryRun bool) ([]*operator.Operator, []plan.Plan) {
	basePlan := plan.NewBalanceSchedulerPlan()
	var collector *plan.Collector
	if dryRun {
		collector = plan.NewCollector(basePlan)
	}
	batch := b.conf.getBatch()
	schedulerCounter.WithLabelValues(b.GetName(), "schedule").Inc()

	opInfluence := b.OpController.GetOpInfluence(cluster.GetBasicCluster())
	kind := constant.NewScheduleKind(constant.WitnessKind, constant.ByCount)
	solver := newSolver(basePlan, kind, cluster, opInfluence)

	stores := cluster.GetStores()
	scoreFunc := func(store *core.StoreInfo) float64 {
		return store.WitnessScore(solver.GetOpInfluence(store.GetID()))
	}
	sourceCandidate := newCandidateStores(filter.SelectSourceStores(stores, b.filters, cluster.GetSchedulerConfig(), collector, b.filterCounter), false, scoreFunc)
	usedRegions := make(map[uint64]struct{})

	result := make([]*operator.Operator, 0, batch)
	if sourceCandidate.hasStore() {
		op := createTransferWitnessOperator(sourceCandidate, b, solver, usedRegions, collector)
		if op != nil {
			result = append(result, op)
			if len(result) >= batch {
				return result, collector.GetPlans()
			}
			makeInfluence(op, solver, usedRegions, sourceCandidate)
		}
	}
	b.retryQuota.GC(sourceCandidate.stores)
	return result, collector.GetPlans()
}

func createTransferWitnessOperator(cs *candidateStores, b *balanceWitnessScheduler,
	ssolver *solver, usedRegions map[uint64]struct{}, collector *plan.Collector) *operator.Operator {
	store := cs.getStore()
	ssolver.Step++
	defer func() { ssolver.Step-- }()
	retryLimit := b.retryQuota.GetLimit(store)
	ssolver.Source, ssolver.Target = store, nil
	var op *operator.Operator
	for i := 0; i < retryLimit; i++ {
		schedulerCounter.WithLabelValues(b.GetName(), "total").Inc()
		if op = b.transferWitnessOut(ssolver, collector); op != nil {
			if _, ok := usedRegions[op.RegionID()]; !ok {
				break
			}
			op = nil
		}
	}
	if op != nil {
		b.retryQuota.ResetLimit(store)
	} else {
		b.Attenuate(store)
		log.Debug("no operator created for selected stores", zap.String("scheduler", b.GetName()), zap.Uint64("transfer-out", store.GetID()))
		cs.next()
	}
	return op
}

// transferWitnessOut transfers witness from the source store.
// It randomly selects a health region from the source store, then picks
// the best follower peer and transfers the witness.
func (b *balanceWitnessScheduler) transferWitnessOut(solver *solver, collector *plan.Collector) *operator.Operator {
	solver.Region = filter.SelectOneRegion(solver.RandWitnessRegions(solver.SourceStoreID(), b.conf.getRanges()),
		collector, filter.NewRegionPendingFilter(), filter.NewRegionDownFilter())
	if solver.Region == nil {
		log.Debug("store has no witness", zap.String("scheduler", b.GetName()), zap.Uint64("store-id", solver.SourceStoreID()))
		schedulerCounter.WithLabelValues(b.GetName(), "no-witness-region").Inc()
		return nil
	}
	solver.Step++
	defer func() { solver.Step-- }()
	targets := solver.GetNonWitnessVoterStores(solver.Region)
	finalFilters := b.filters
	conf := solver.GetSchedulerConfig()
	if witnessFilter := filter.NewPlacementWitnessSafeguard(b.GetName(), conf, solver.GetBasicCluster(), solver.GetRuleManager(), solver.Region, solver.Source, solver.fit); witnessFilter != nil {
		finalFilters = append(b.filters, witnessFilter)
	}
	targets = filter.SelectTargetStores(targets, finalFilters, conf, collector, b.filterCounter)
	sort.Slice(targets, func(i, j int) bool {
		iOp := solver.GetOpInfluence(targets[i].GetID())
		jOp := solver.GetOpInfluence(targets[j].GetID())
		return targets[i].WitnessScore(iOp) < targets[j].WitnessScore(jOp)
	})
	for _, solver.Target = range targets {
		if op := b.createOperator(solver, collector); op != nil {
			return op
		}
	}
	log.Debug("region has no target store", zap.String("scheduler", b.GetName()), zap.Uint64("region-id", solver.Region.GetID()))
	schedulerCounter.WithLabelValues(b.GetName(), "no-target-store").Inc()
	return nil
}

// createOperator creates the operator according to the source and target store.
// If the region is hot or the difference between the two stores is tolerable, then
// no new operator need to be created, otherwise create an operator that transfers
// the witness from the source store to the target store for the region.
func (b *balanceWitnessScheduler) createOperator(solver *solver, collector *plan.Collector) *operator.Operator {
	solver.Step++
	defer func() { solver.Step-- }()
	solver.sourceScore, solver.targetScore = solver.sourceStoreScore(b.GetName()), solver.targetStoreScore(b.GetName())
	if !solver.shouldBalance(b.GetName()) {
		schedulerCounter.WithLabelValues(b.GetName(), "skip").Inc()
		if collector != nil {
			collector.Collect(plan.SetStatus(plan.NewStatus(plan.StatusStoreScoreDisallowed)))
		}
		return nil
	}
	solver.Step++
	defer func() { solver.Step-- }()
	op, err := operator.CreateMoveWitnessOperator(BalanceWitnessType, solver, solver.Region, solver.SourceStoreID(), solver.TargetStoreID())
	if err != nil {
		log.Debug("fail to create balance witness operator", errs.ZapError(err))
		return nil
	}
	op.Counters = append(op.Counters,
		schedulerCounter.WithLabelValues(b.GetName(), "new-operator"),
	)
	op.FinishedCounters = append(op.FinishedCounters,
		balanceDirectionCounter.WithLabelValues(b.GetName(), solver.SourceMetricLabel(), solver.TargetMetricLabel()),
		b.counter.WithLabelValues("move-witness", solver.SourceMetricLabel()+"-out"),
		b.counter.WithLabelValues("move-witness", solver.TargetMetricLabel()+"-in"),
	)
	op.AdditionalInfos["sourceScore"] = strconv.FormatFloat(solver.sourceScore, 'f', 2, 64)
	op.AdditionalInfos["targetScore"] = strconv.FormatFloat(solver.targetScore, 'f', 2, 64)
	return op
}<|MERGE_RESOLUTION|>--- conflicted
+++ resolved
@@ -60,19 +60,15 @@
 	Batch int `json:"batch"`
 }
 
-<<<<<<< HEAD
 func (conf *balanceWitnessSchedulerConfig) getStorage() endpoint.ConfigStorage {
 	return conf.storage
 }
 
-func (conf *balanceWitnessSchedulerConfig) getSchedulerName() string {
+func (*balanceWitnessSchedulerConfig) getSchedulerName() string {
 	return BalanceWitnessName
 }
 
-func (conf *balanceWitnessSchedulerConfig) Update(data []byte) (int, interface{}) {
-=======
 func (conf *balanceWitnessSchedulerConfig) Update(data []byte) (int, any) {
->>>>>>> d64e6981
 	conf.Lock()
 	defer conf.Unlock()
 

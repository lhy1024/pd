--- conflicted
+++ resolved
@@ -168,17 +168,6 @@
 	})
 	// Case7: loss the quorum when the watch loop is running
 	checkExitWatch(t, leaderKey, func(server *embed.Etcd, client *clientv3.Client) func() {
-<<<<<<< HEAD
-=======
-		tempStdoutFile, _ := os.CreateTemp("/tmp", "pd_tests")
-		defer os.RemoveAll(tempStdoutFile.Name())
-		logCfg := &log.Config{}
-		logCfg.File.Filename = tempStdoutFile.Name()
-		logCfg.Level = "info"
-		lg, p, _ := log.InitLogger(logCfg)
-		log.ReplaceGlobals(lg, p)
-
->>>>>>> 91648e52
 		cfg1 := server.Config()
 		etcd2 := etcdutil.MustAddEtcdMember(t, &cfg1, client)
 		cfg2 := etcd2.Config()
@@ -231,20 +220,9 @@
 
 func TestRequestProgress(t *testing.T) {
 	checkWatcherRequestProgress := func(injectWatchChanBlock bool) {
-<<<<<<< HEAD
-=======
-		tempStdoutFile, _ := os.CreateTemp("/tmp", "pd_tests")
-		defer os.RemoveAll(tempStdoutFile.Name())
-		logCfg := &log.Config{}
-		logCfg.File.Filename = tempStdoutFile.Name()
-		logCfg.Level = "debug"
-		lg, p, _ := log.InitLogger(logCfg)
-		log.ReplaceGlobals(lg, p)
-
->>>>>>> 91648e52
 		re := require.New(t)
 		fname := testutil.InitTempFileLogger("debug")
-		defer os.Remove(fname)
+		defer os.RemoveAll(fname)
 		servers, client1, clean := etcdutil.NewTestEtcdCluster(t, 1)
 		defer clean()
 		client2, err := etcdutil.CreateEtcdClient(nil, servers[0].Config().LCUrls)

// Copyright 2017 TiKV Project Authors.
//
// Licensed under the Apache License, Version 2.0 (the "License");
// you may not use this file except in compliance with the License.
// You may obtain a copy of the License at
//
//     http://www.apache.org/licenses/LICENSE-2.0
//
// Unless required by applicable law or agreed to in writing, software
// distributed under the License is distributed on an "AS IS" BASIS,
// See the License for the specific language governing permissions and
// limitations under the License.

package command

import (
	"bytes"
	"encoding/json"
	"fmt"
	"net/http"
	"net/url"
	"path"
	"strconv"
	"strings"

	"github.com/pingcap/errors"
	"github.com/spf13/cobra"
	"github.com/tikv/pd/server/schedulers"
)

var (
	schedulersPrefix         = "pd/api/v1/schedulers"
	schedulerConfigPrefix    = "pd/api/v1/scheduler-config"
	evictLeaderSchedulerName = "evict-leader-scheduler"
	grantLeaderSchedulerName = "grant-leader-scheduler"
)

// NewSchedulerCommand returns a scheduler command.
func NewSchedulerCommand() *cobra.Command {
	c := &cobra.Command{
		Use:   "scheduler",
		Short: "scheduler commands",
	}
	c.AddCommand(NewShowSchedulerCommand())
	c.AddCommand(NewAddSchedulerCommand())
	c.AddCommand(NewRemoveSchedulerCommand())
	c.AddCommand(NewPauseSchedulerCommand())
	c.AddCommand(NewResumeSchedulerCommand())
	c.AddCommand(NewConfigSchedulerCommand())
	return c
}

// NewPauseSchedulerCommand returns a command to pause a scheduler.
func NewPauseSchedulerCommand() *cobra.Command {
	c := &cobra.Command{
		Use:   "pause <scheduler> <delay>",
		Short: "pause a scheduler",
		Run:   pauseOrResumeSchedulerCommandFunc,
	}
	return c
}

func pauseOrResumeSchedulerCommandFunc(cmd *cobra.Command, args []string) {
	if len(args) != 2 && len(args) != 1 {
		cmd.Usage()
		return
	}
	path := schedulersPrefix + "/" + args[0]
	input := make(map[string]interface{})
	input["delay"] = 0
	if len(args) == 2 {
		delay, err := strconv.Atoi(args[1])
		if err != nil {
			cmd.Usage()
			return
		}
		input["delay"] = delay
	}
	postJSON(cmd, path, input)
}

// NewShowSchedulerCommand returns a command to show schedulers.
func NewShowSchedulerCommand() *cobra.Command {
	c := &cobra.Command{
		Use:   "show",
		Short: "show schedulers",
		Run:   showSchedulerCommandFunc,
	}
	c.Flags().String("status", "", "the scheduler status")
	return c
}

// NewResumeSchedulerCommand returns a command to resume a scheduler.
func NewResumeSchedulerCommand() *cobra.Command {
	c := &cobra.Command{
		Use:   "resume <scheduler>",
		Short: "resume a scheduler",
		Run:   pauseOrResumeSchedulerCommandFunc,
	}
	return c
}

func showSchedulerCommandFunc(cmd *cobra.Command, args []string) {
	if len(args) != 0 {
		cmd.Println(cmd.UsageString())
		return
	}

	url := schedulersPrefix
	if flag := cmd.Flag("status"); flag != nil && flag.Value.String() != "" {
		url = fmt.Sprintf("%s?status=%s", url, flag.Value.String())
	}
	r, err := doRequest(cmd, url, http.MethodGet)
	if err != nil {
		cmd.Println(err)
		return
	}
	cmd.Println(r)
}

// NewAddSchedulerCommand returns a command to add scheduler.
func NewAddSchedulerCommand() *cobra.Command {
	c := &cobra.Command{
		Use:   "add <scheduler>",
		Short: "add a scheduler",
	}
	c.AddCommand(NewGrantLeaderSchedulerCommand())
	c.AddCommand(NewEvictLeaderSchedulerCommand())
	c.AddCommand(NewShuffleLeaderSchedulerCommand())
	c.AddCommand(NewShuffleRegionSchedulerCommand())
	c.AddCommand(NewShuffleHotRegionSchedulerCommand())
	c.AddCommand(NewScatterRangeSchedulerCommand())
	c.AddCommand(NewBalanceLeaderSchedulerCommand())
	c.AddCommand(NewBalanceRegionSchedulerCommand())
	c.AddCommand(NewBalanceHotRegionSchedulerCommand())
	c.AddCommand(NewRandomMergeSchedulerCommand())
	c.AddCommand(NewLabelSchedulerCommand())
	return c
}

// NewGrantLeaderSchedulerCommand returns a command to add a grant-leader-scheduler.
func NewGrantLeaderSchedulerCommand() *cobra.Command {
	c := &cobra.Command{
		Use:   "grant-leader-scheduler <store_id>",
		Short: "add a scheduler to grant leader to a store",
		Run:   addSchedulerForStoreCommandFunc,
	}
	return c
}

// NewEvictLeaderSchedulerCommand returns a command to add a evict-leader-scheduler.
func NewEvictLeaderSchedulerCommand() *cobra.Command {
	c := &cobra.Command{
		Use:   "evict-leader-scheduler <store_id>",
		Short: "add a scheduler to evict leader from a store",
		Run:   addSchedulerForStoreCommandFunc,
	}
	return c
}

func checkSchedulerExist(cmd *cobra.Command, schedulerName string) (bool, error) {
	r, err := doRequest(cmd, schedulersPrefix, http.MethodGet)
	if err != nil {
		cmd.Println(err)
		return false, err
	}
	var schedulerList []string
	json.Unmarshal([]byte(r), &schedulerList)
	for idx := range schedulerList {
		if strings.Contains(schedulerList[idx], schedulerName) {
			return true, nil
		}
	}
	return false, nil
}

func addSchedulerForStoreCommandFunc(cmd *cobra.Command, args []string) {
	if len(args) != 1 {
		cmd.Println(cmd.UsageString())
		return
	}
	// we should ensure whether it is the first time to create evict-leader-scheduler
	// or just update the evict-leader. But is add one ttl time.
	switch cmd.Name() {
	case evictLeaderSchedulerName, grantLeaderSchedulerName:
		exist, err := checkSchedulerExist(cmd, cmd.Name())
		if err != nil {
			return
		}
		if exist {
			addStoreToSchedulerConfig(cmd, cmd.Name(), args)
			return
		}
		fallthrough
	default:
		storeID, err := strconv.ParseUint(args[0], 10, 64)
		if err != nil {
			cmd.Println(err)
			return
		}

		input := make(map[string]interface{})
		input["name"] = cmd.Name()
		input["store_id"] = storeID
		postJSON(cmd, schedulersPrefix, input)
	}

}

// NewShuffleLeaderSchedulerCommand returns a command to add a shuffle-leader-scheduler.
func NewShuffleLeaderSchedulerCommand() *cobra.Command {
	c := &cobra.Command{
		Use:   "shuffle-leader-scheduler",
		Short: "add a scheduler to shuffle leaders between stores",
		Run:   addSchedulerCommandFunc,
	}
	return c
}

// NewShuffleRegionSchedulerCommand returns a command to add a shuffle-region-scheduler.
func NewShuffleRegionSchedulerCommand() *cobra.Command {
	c := &cobra.Command{
		Use:   "shuffle-region-scheduler",
		Short: "add a scheduler to shuffle regions between stores",
		Run:   addSchedulerCommandFunc,
	}
	return c
}

// NewShuffleHotRegionSchedulerCommand returns a command to add a shuffle-hot-region-scheduler.
func NewShuffleHotRegionSchedulerCommand() *cobra.Command {
	c := &cobra.Command{
		Use:   "shuffle-hot-region-scheduler [limit]",
		Short: "add a scheduler to shuffle hot regions",
		Run:   addSchedulerForShuffleHotRegionCommandFunc,
	}
	return c
}

func addSchedulerForShuffleHotRegionCommandFunc(cmd *cobra.Command, args []string) {
	if len(args) > 1 {
		cmd.Println(cmd.UsageString())
		return
	}
	limit := uint64(1)
	if len(args) == 1 {
		l, err := strconv.ParseUint(args[0], 10, 64)
		if err != nil {
			cmd.Println("Error: ", err)
			return
		}
		limit = l
	}
	input := make(map[string]interface{})
	input["name"] = cmd.Name()
	input["limit"] = limit
	postJSON(cmd, schedulersPrefix, input)
}

// NewBalanceLeaderSchedulerCommand returns a command to add a balance-leader-scheduler.
func NewBalanceLeaderSchedulerCommand() *cobra.Command {
	c := &cobra.Command{
		Use:   "balance-leader-scheduler",
		Short: "add a scheduler to balance leaders between stores",
		Run:   addSchedulerCommandFunc,
	}
	return c
}

// NewBalanceRegionSchedulerCommand returns a command to add a balance-region-scheduler.
func NewBalanceRegionSchedulerCommand() *cobra.Command {
	c := &cobra.Command{
		Use:   "balance-region-scheduler",
		Short: "add a scheduler to balance regions between stores",
		Run:   addSchedulerCommandFunc,
	}
	return c
}

// NewBalanceHotRegionSchedulerCommand returns a command to add a balance-hot-region-scheduler.
func NewBalanceHotRegionSchedulerCommand() *cobra.Command {
	c := &cobra.Command{
		Use:   "balance-hot-region-scheduler",
		Short: "add a scheduler to balance hot regions between stores",
		Run:   addSchedulerCommandFunc,
	}
	return c
}

// NewRandomMergeSchedulerCommand returns a command to add a random-merge-scheduler.
func NewRandomMergeSchedulerCommand() *cobra.Command {
	c := &cobra.Command{
		Use:   "random-merge-scheduler",
		Short: "add a scheduler to merge regions randomly",
		Run:   addSchedulerCommandFunc,
	}
	return c
}

// NewLabelSchedulerCommand returns a command to add a label-scheduler.
func NewLabelSchedulerCommand() *cobra.Command {
	c := &cobra.Command{
		Use:   "label-scheduler",
		Short: "add a scheduler to schedule regions according to the label",
		Run:   addSchedulerCommandFunc,
	}
	return c
}

func addSchedulerCommandFunc(cmd *cobra.Command, args []string) {
	if len(args) != 0 {
		cmd.Println(cmd.UsageString())
		return
	}

	input := make(map[string]interface{})
	input["name"] = cmd.Name()
	postJSON(cmd, schedulersPrefix, input)
}

// NewScatterRangeSchedulerCommand returns a command to add a scatter-range-scheduler.
func NewScatterRangeSchedulerCommand() *cobra.Command {
	c := &cobra.Command{
		Use:   "scatter-range [--format=raw|encode|hex] <start_key> <end_key> <range_name>",
		Short: "add a scheduler to scatter range",
		Run:   addSchedulerForScatterRangeCommandFunc,
	}
	c.Flags().String("format", "hex", "the key format")
	return c
}

func addSchedulerForScatterRangeCommandFunc(cmd *cobra.Command, args []string) {
	if len(args) != 3 {
		cmd.Println(cmd.UsageString())
		return
	}
	startKey, err := parseKey(cmd.Flags(), args[0])
	if err != nil {
		cmd.Println("Error: ", err)
		return
	}
	endKey, err := parseKey(cmd.Flags(), args[1])
	if err != nil {
		cmd.Println("Error: ", err)
		return
	}

	input := make(map[string]interface{})
	input["name"] = cmd.Name()
	input["start_key"] = url.QueryEscape(startKey)
	input["end_key"] = url.QueryEscape(endKey)
	input["range_name"] = args[2]
	postJSON(cmd, schedulersPrefix, input)
}

// NewRemoveSchedulerCommand returns a command to remove scheduler.
func NewRemoveSchedulerCommand() *cobra.Command {
	c := &cobra.Command{
		Use:   "remove <scheduler>",
		Short: "remove a scheduler",
		Run:   removeSchedulerCommandFunc,
	}
	return c
}

func redirectRemoveSchedulerToDeleteConfig(cmd *cobra.Command, schedulerName string, args []string) {
	args = strings.Split(args[0], "-")
	args = args[len(args)-1:]
	deleteStoreFromSchedulerConfig(cmd, schedulerName, args)
}

func removeSchedulerCommandFunc(cmd *cobra.Command, args []string) {
	if len(args) != 1 {
		cmd.Println(cmd.Usage())
		return
	}
	// FIXME: maybe there is a more graceful method to handler it
	switch {
	case strings.HasPrefix(args[0], evictLeaderSchedulerName) && args[0] != evictLeaderSchedulerName:
		redirectRemoveSchedulerToDeleteConfig(cmd, evictLeaderSchedulerName, args)
	case strings.HasPrefix(args[0], grantLeaderSchedulerName) && args[0] != grantLeaderSchedulerName:
		redirectRemoveSchedulerToDeleteConfig(cmd, grantLeaderSchedulerName, args)
	default:
		path := schedulersPrefix + "/" + args[0]
		_, err := doRequest(cmd, path, http.MethodDelete)
		if err != nil {
			cmd.Println(err)
			return
		}
		cmd.Println("Success!")
	}

}

// NewConfigSchedulerCommand returns commands to config scheduler.
func NewConfigSchedulerCommand() *cobra.Command {
	c := &cobra.Command{
		Use:   "config",
		Short: "config a scheduler",
	}
	c.AddCommand(
		newConfigEvictLeaderCommand(),
		newConfigGrantLeaderCommand(),
		newConfigHotRegionCommand(),
		newConfigShuffleRegionCommand(),
	)
	return c
}

func newConfigHotRegionCommand() *cobra.Command {
	c := &cobra.Command{
		Use:   "balance-hot-region-scheduler",
		Short: "balance-hot-region-scheduler config",
		Run:   listSchedulerConfigCommandFunc,
	}
	c.AddCommand(&cobra.Command{
		Use:   "list",
		Short: "list the config item",
		Run:   listSchedulerConfigCommandFunc})
	c.AddCommand(&cobra.Command{
		Use:   "set <key> <value>",
		Short: "set the config item",
		Run:   func(cmd *cobra.Command, args []string) { postSchedulerConfigCommandFunc(cmd, c.Name(), args) }})
	return c
}

func newConfigEvictLeaderCommand() *cobra.Command {
	c := &cobra.Command{
		Use:   "evict-leader-scheduler",
		Short: "evict-leader-scheduler config",
		Run:   listSchedulerConfigCommandFunc,
	}
	c.AddCommand(&cobra.Command{
		Use:   "add-store <store-id>",
		Short: "add a store to evict leader list",
		Run:   func(cmd *cobra.Command, args []string) { addStoreToSchedulerConfig(cmd, c.Name(), args) },
	}, &cobra.Command{
		Use:   "delete-store <store-id>",
		Short: "delete a store from evict leader list",
		Run:   func(cmd *cobra.Command, args []string) { deleteStoreFromSchedulerConfig(cmd, c.Name(), args) },
	})
	return c
}

func newConfigGrantLeaderCommand() *cobra.Command {
	c := &cobra.Command{
		Use:   "grant-leader-scheduler",
		Short: "grant-leader-scheduler config",
		Run:   listSchedulerConfigCommandFunc,
	}
	c.AddCommand(&cobra.Command{
		Use:   "add-store <store-id>",
		Short: "add a store to grant leader list",
		Run:   func(cmd *cobra.Command, args []string) { addStoreToSchedulerConfig(cmd, c.Name(), args) },
	}, &cobra.Command{
		Use:   "delete-store <store-id>",
		Short: "delete a store from grant leader list",
		Run:   func(cmd *cobra.Command, args []string) { deleteStoreFromSchedulerConfig(cmd, c.Name(), args) },
	})
	return c
}

func newConfigShuffleRegionCommand() *cobra.Command {
	c := &cobra.Command{
		Use:   "shuffle-region-scheduler",
		Short: "shuffle-region-scheduler config",
		Run:   showShuffleRegionSchedulerRolesCommandFunc,
	}
	c.AddCommand(&cobra.Command{
		Use:   "show-roles",
		Short: "show affected roles (leader, follower, learner)",
		Run:   showShuffleRegionSchedulerRolesCommandFunc,
	}, &cobra.Command{
		Use:   "set-roles [leader,][follower,][learner]",
		Short: "set affected roles",
		Run:   setShuffleRegionSchedulerRolesCommandFunc,
	})
	return c
}

func addStoreToSchedulerConfig(cmd *cobra.Command, schedulerName string, args []string) {
	if len(args) != 1 {
		cmd.Println(cmd.UsageString())
		return
	}
	storeID, err := strconv.ParseUint(args[0], 10, 64)
	if err != nil {
		cmd.Println(err)
		return
	}
	input := make(map[string]interface{})
	input["name"] = schedulerName
	input["store_id"] = storeID

	postJSON(cmd, path.Join(schedulerConfigPrefix, schedulerName, "config"), input)
}

func listSchedulerConfigCommandFunc(cmd *cobra.Command, args []string) {
	if len(args) != 0 {
		cmd.Println(cmd.UsageString())
		return
	}
	p := cmd.Name()
	if p == "list" {
		p = cmd.Parent().Name()
	}
	path := path.Join(schedulerConfigPrefix, p, "list")
	r, err := doRequest(cmd, path, http.MethodGet)
	if err != nil {
		if strings.Contains(err.Error(), "404") {
			err = errors.New("[404] scheduler not found")
		}
		cmd.Println(err)
		return
	}
	cmd.Println(r)
}

func postSchedulerConfigCommandFunc(cmd *cobra.Command, schedulerName string, args []string) {
	if len(args) != 2 {
		cmd.Println(cmd.UsageString())
		return
	}
	var val interface{}
	input := make(map[string]interface{})
	key, value := args[0], args[1]
	val, err := strconv.ParseFloat(value, 64)
	if err != nil {
		val = value
	}
	if schedulerName == "balance-hot-region-scheduler" && (key == "read-priorities" || key == "write-priorities") {
		priorities := make([]string, 0)
		prioritiesMap := make(map[string]struct{})
		for _, priority := range strings.Split(value, ",") {
<<<<<<< HEAD
			if priority != schedulers.BytePriority && priority != schedulers.KeyPriority {
				cmd.Println(fmt.Sprintf("priorities should be one of [%s, %s]",
=======
			if priority != schedulers.BytePriority && priority != schedulers.KeyPriority && priority != schedulers.QueryPriority {
				cmd.Println(fmt.Sprintf("priority should be one of [%s, %s, %s]",
>>>>>>> 105b4e74
					schedulers.BytePriority,
					schedulers.QueryPriority,
					schedulers.KeyPriority))
				return
			}
			priorities = append(priorities, priority)
			prioritiesMap[priority] = struct{}{}
		}
		if len(priorities) < 2 {
			cmd.Println("priorities should have at least 2 dimensions")
			return
		}
		input[key] = priorities
		if len(priorities) != len(prioritiesMap) {
			cmd.Println("priorities shouldn't be repeated")
			return
		}
		if len(priorities) != 2 {
			cmd.Println("priorities should be two dims")
		}
	} else {
		input[key] = val
	}
	postJSON(cmd, path.Join(schedulerConfigPrefix, schedulerName, "config"), input)
}

func deleteStoreFromSchedulerConfig(cmd *cobra.Command, schedulerName string, args []string) {
	if len(args) != 1 {
		cmd.Println(cmd.Usage())
		return
	}
	path := path.Join(schedulerConfigPrefix, "/", schedulerName, "delete", args[0])
	_, err := doRequest(cmd, path, http.MethodDelete)
	if err != nil {
		cmd.Println(err)
		return
	}
	cmd.Println("Success!")
}

func showShuffleRegionSchedulerRolesCommandFunc(cmd *cobra.Command, args []string) {
	if len(args) != 0 {
		cmd.Println(cmd.UsageString())
		return
	}
	p := cmd.Name()
	if p == "show-roles" {
		p = cmd.Parent().Name()
	}
	path := path.Join(schedulerConfigPrefix, p, "roles")
	r, err := doRequest(cmd, path, http.MethodGet)
	if err != nil {
		cmd.Println(err)
		return
	}
	cmd.Println(r)
}

func setShuffleRegionSchedulerRolesCommandFunc(cmd *cobra.Command, args []string) {
	if len(args) != 1 {
		cmd.Println(cmd.UsageString())
		return
	}
	var roles []string
	fields := strings.Split(strings.ToLower(args[0]), ",")
	for _, f := range fields {
		if f != "" {
			roles = append(roles, f)
		}
	}
	b, _ := json.Marshal(roles)
	path := path.Join(schedulerConfigPrefix, cmd.Parent().Name(), "roles")
	_, err := doRequest(cmd, path, http.MethodPost,
		WithBody("application/json", bytes.NewBuffer(b)))
	if err != nil {
		cmd.Println(err)
		return
	}
	cmd.Println("Success!")
}<|MERGE_RESOLUTION|>--- conflicted
+++ resolved
@@ -532,13 +532,8 @@
 		priorities := make([]string, 0)
 		prioritiesMap := make(map[string]struct{})
 		for _, priority := range strings.Split(value, ",") {
-<<<<<<< HEAD
-			if priority != schedulers.BytePriority && priority != schedulers.KeyPriority {
-				cmd.Println(fmt.Sprintf("priorities should be one of [%s, %s]",
-=======
 			if priority != schedulers.BytePriority && priority != schedulers.KeyPriority && priority != schedulers.QueryPriority {
 				cmd.Println(fmt.Sprintf("priority should be one of [%s, %s, %s]",
->>>>>>> 105b4e74
 					schedulers.BytePriority,
 					schedulers.QueryPriority,
 					schedulers.KeyPriority))

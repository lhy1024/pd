--- conflicted
+++ resolved
@@ -202,7 +202,6 @@
 	}
 }
 
-<<<<<<< HEAD
 func (d *Driver) StoresHeartbeat(ctx context.Context) {
 	config := d.raftEngine.storeConfig
 	storeInterval := uint64(config.RaftStore.StoreHeartBeatInterval.Duration / config.SimTickInterval.Duration)
@@ -219,17 +218,7 @@
 			}
 		case <-ctx.Done():
 			return
-=======
-// Check checks if the simulation is completed.
-func (d *Driver) Check() bool {
-	length := uint64(len(d.conn.Nodes) + 1)
-	var stores []*metapb.Store
-	for index, s := range d.conn.Nodes {
-		if index >= length {
-			length = index + 1
->>>>>>> 41e63768
-		}
-		stores = append(stores, s.Store)
+		}
 	}
 }
 
@@ -263,15 +252,12 @@
 // Check checks if the simulation is completed.
 func (d *Driver) Check() bool {
 	var stats []info.StoreStats
-	for _, n := range d.conn.Nodes {
-		stats = append(stats, *n.stats)
-	}
-<<<<<<< HEAD
-
-	return d.simCase.Checker(d.raftEngine.regionsInfo, stats)
-=======
+	var stores []*metapb.Store
+	for _, s := range d.conn.Nodes {
+		stores = append(stores, s.Store)
+		stats = append(stats, *s.stats)
+	}
 	return d.simCase.Checker(stores, d.raftEngine.regionsInfo, stats)
->>>>>>> 41e63768
 }
 
 // Start starts all nodes.

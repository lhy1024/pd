// Copyright 2023 TiKV Project Authors.
//
// Licensed under the Apache License, Version 2.0 (the "License");
// you may not use this file except in compliance with the License.
// You may obtain a copy of the License at
//
//     http://www.apache.org/licenses/LICENSE-2.0
//
// Unless required by applicable law or agreed to in writing, software
// distributed under the License is distributed on an "AS IS" BASIS,
// WITHOUT WARRANTIES OR CONDITIONS OF ANY KIND, either express or implied.
// See the License for the specific language governing permissions and
// limitations under the License.

package handlers_test

import (
	"bytes"
	"context"
	"encoding/json"
	"fmt"
	"io"
	"net/http"
	"testing"

	"github.com/stretchr/testify/suite"
	"github.com/tikv/pd/pkg/mcs/utils"
	"github.com/tikv/pd/pkg/storage/endpoint"
	"github.com/tikv/pd/server/apiv2/handlers"
	"github.com/tikv/pd/tests"
)

const keyspaceGroupsPrefix = "/pd/api/v2/tso/keyspace-groups"

type keyspaceGroupTestSuite struct {
	suite.Suite
	ctx     context.Context
	cancel  context.CancelFunc
	cluster *tests.TestCluster
	server  *tests.TestServer
}

func TestKeyspaceGroupTestSuite(t *testing.T) {
	suite.Run(t, new(keyspaceGroupTestSuite))
}

func (suite *keyspaceGroupTestSuite) SetupTest() {
	suite.ctx, suite.cancel = context.WithCancel(context.Background())
	cluster, err := tests.NewTestAPICluster(suite.ctx, 1)
	suite.cluster = cluster
	suite.NoError(err)
	suite.NoError(cluster.RunInitialServers())
	suite.NotEmpty(cluster.WaitLeader())
	suite.server = cluster.GetServer(cluster.GetLeader())
	suite.NoError(suite.server.BootstrapCluster())
}

func (suite *keyspaceGroupTestSuite) TearDownTest() {
	suite.cancel()
	suite.cluster.Destroy()
}

func (suite *keyspaceGroupTestSuite) TestCreateKeyspaceGroups() {
	re := suite.Require()
	kgs := &handlers.CreateKeyspaceGroupParams{KeyspaceGroups: []*endpoint.KeyspaceGroup{
		{
			ID:       uint32(1),
			UserKind: endpoint.Standard.String(),
		},
		{
			ID:       uint32(2),
			UserKind: endpoint.Standard.String(),
		},
	}}
	code := suite.tryCreateKeyspaceGroup(kgs)
	re.Equal(http.StatusOK, code)

	// miss user kind, use default value.
	kgs = &handlers.CreateKeyspaceGroupParams{KeyspaceGroups: []*endpoint.KeyspaceGroup{
		{
			ID: uint32(3),
		},
	}}
	code = suite.tryCreateKeyspaceGroup(kgs)
	re.Equal(http.StatusOK, code)

	// invalid user kind.
	kgs = &handlers.CreateKeyspaceGroupParams{KeyspaceGroups: []*endpoint.KeyspaceGroup{
		{
			ID:       uint32(4),
			UserKind: "invalid",
		},
	}}
	code = suite.tryCreateKeyspaceGroup(kgs)
	re.Equal(http.StatusBadRequest, code)

	// miss ID.
	kgs = &handlers.CreateKeyspaceGroupParams{KeyspaceGroups: []*endpoint.KeyspaceGroup{
		{
			UserKind: endpoint.Standard.String(),
		},
	}}
	code = suite.tryCreateKeyspaceGroup(kgs)
	re.Equal(http.StatusInternalServerError, code)

	// invalid ID.
	kgs = &handlers.CreateKeyspaceGroupParams{KeyspaceGroups: []*endpoint.KeyspaceGroup{
		{
			ID:       utils.MaxKeyspaceGroupCount + 1,
			UserKind: endpoint.Standard.String(),
		},
	}}
	code = suite.tryCreateKeyspaceGroup(kgs)
	re.Equal(http.StatusBadRequest, code)

	// repeated ID.
	kgs = &handlers.CreateKeyspaceGroupParams{KeyspaceGroups: []*endpoint.KeyspaceGroup{
		{
			ID:       uint32(2),
			UserKind: endpoint.Standard.String(),
		},
	}}
	code = suite.tryCreateKeyspaceGroup(kgs)
	re.Equal(http.StatusInternalServerError, code)
}

func (suite *keyspaceGroupTestSuite) TestLoadKeyspaceGroup() {
	kgs := &handlers.CreateKeyspaceGroupParams{KeyspaceGroups: []*endpoint.KeyspaceGroup{
		{
			ID:       uint32(1),
			UserKind: endpoint.Standard.String(),
		},
		{
			ID:       uint32(2),
			UserKind: endpoint.Standard.String(),
		},
	}}

	code := suite.tryCreateKeyspaceGroup(kgs)
	suite.Equal(http.StatusOK, code)
	resp := suite.sendLoadKeyspaceGroupRequest("0", "0")
	suite.Len(resp, 3)
}

func (suite *keyspaceGroupTestSuite) TestSplitKeyspaceGroup() {
	kgs := &handlers.CreateKeyspaceGroupParams{KeyspaceGroups: []*endpoint.KeyspaceGroup{
		{
			ID:        uint32(1),
			UserKind:  endpoint.Standard.String(),
			Keyspaces: []uint32{111, 222, 333},
		},
	}}

	suite.tryCreateKeyspaceGroup(kgs)
	resp := suite.sendLoadKeyspaceGroupRequest("0", "0")
	suite.Len(resp, 2)
	suite.mustSplitKeyspaceGroup(1, &handlers.SplitKeyspaceGroupByIDParams{
		NewID:     uint32(2),
		Keyspaces: []uint32{111, 222},
	})
	resp = suite.sendLoadKeyspaceGroupRequest("0", "0")
	suite.Len(resp, 3)
	// Check keyspace group 1.
<<<<<<< HEAD
	kg1 := suite.mustLoadKeyspaceGroupByID(1)
	suite.Equal(uint32(1), kg1.ID)
	suite.Equal([]uint32{333}, kg1.Keyspaces)
	suite.False(kg1.InSplit)
	suite.Empty(kg1.SplitFrom)
=======
	kg1 := mustLoadKeyspaceGroupByID(re, suite.server, 1)
	re.Equal(uint32(1), kg1.ID)
	re.Equal([]uint32{333}, kg1.Keyspaces)
	re.True(kg1.InSplit)
	re.Empty(kg1.SplitFrom)
>>>>>>> 42012387
	// Check keyspace group 2.
	kg2 := suite.mustLoadKeyspaceGroupByID(2)
	suite.Equal(uint32(2), kg2.ID)
	suite.Equal([]uint32{111, 222}, kg2.Keyspaces)
	suite.True(kg2.InSplit)
	suite.Equal(kg1.ID, kg2.SplitFrom)
	// They should have the same user kind and members.
	suite.Equal(kg1.UserKind, kg2.UserKind)
	suite.Equal(kg1.Members, kg2.Members)
	// Finish the split and check the split state.
	suite.mustFinishSplitKeyspaceGroup(2)
	kg2 = suite.mustLoadKeyspaceGroupByID(2)
	suite.False(kg2.InSplit)
	suite.Equal(kg1.ID, kg2.SplitFrom)
}

func (suite *keyspaceGroupTestSuite) sendLoadKeyspaceGroupRequest(token, limit string) []*endpoint.KeyspaceGroup {
	// Construct load range request.
	httpReq, err := http.NewRequest(http.MethodGet, suite.server.GetAddr()+keyspaceGroupsPrefix, nil)
	suite.NoError(err)
	query := httpReq.URL.Query()
	query.Add("page_token", token)
	query.Add("limit", limit)
	httpReq.URL.RawQuery = query.Encode()
	// Send request.
	httpResp, err := dialClient.Do(httpReq)
	suite.NoError(err)
	defer httpResp.Body.Close()
	suite.Equal(http.StatusOK, httpResp.StatusCode)
	// Receive & decode response.
	data, err := io.ReadAll(httpResp.Body)
	suite.NoError(err)
	var resp []*endpoint.KeyspaceGroup
	suite.NoError(json.Unmarshal(data, &resp))
	return resp
}

func (suite *keyspaceGroupTestSuite) mustLoadKeyspaceGroupByID(id uint32) *endpoint.KeyspaceGroup {
	httpReq, err := http.NewRequest(http.MethodGet, suite.server.GetAddr()+keyspaceGroupsPrefix+fmt.Sprintf("/%d", id), nil)
	suite.NoError(err)
	resp, err := dialClient.Do(httpReq)
	suite.NoError(err)
	defer resp.Body.Close()
	suite.Equal(http.StatusOK, resp.StatusCode)
	data, err := io.ReadAll(resp.Body)
	suite.NoError(err)
	var kg endpoint.KeyspaceGroup
	suite.NoError(json.Unmarshal(data, &kg))
	return &kg
}

func (suite *keyspaceGroupTestSuite) tryCreateKeyspaceGroup(request *handlers.CreateKeyspaceGroupParams) int {
	data, err := json.Marshal(request)
	suite.NoError(err)
	httpReq, err := http.NewRequest(http.MethodPost, suite.server.GetAddr()+keyspaceGroupsPrefix, bytes.NewBuffer(data))
	suite.NoError(err)
	resp, err := dialClient.Do(httpReq)
	suite.NoError(err)
	defer resp.Body.Close()
	return resp.StatusCode
}

func (suite *keyspaceGroupTestSuite) mustSplitKeyspaceGroup(id uint32, request *handlers.SplitKeyspaceGroupByIDParams) {
	data, err := json.Marshal(request)
	suite.NoError(err)
	httpReq, err := http.NewRequest(http.MethodPost, suite.server.GetAddr()+keyspaceGroupsPrefix+fmt.Sprintf("/%d/split", id), bytes.NewBuffer(data))
	suite.NoError(err)
	// Send request.
	resp, err := dialClient.Do(httpReq)
	suite.NoError(err)
	defer resp.Body.Close()
	suite.Equal(http.StatusOK, resp.StatusCode)
}

func (suite *keyspaceGroupTestSuite) mustFinishSplitKeyspaceGroup(id uint32) {
	httpReq, err := http.NewRequest(http.MethodDelete, suite.server.GetAddr()+keyspaceGroupsPrefix+fmt.Sprintf("/%d/split", id), nil)
	suite.NoError(err)
	// Send request.
	resp, err := dialClient.Do(httpReq)
	suite.NoError(err)
	defer resp.Body.Close()
	suite.Equal(http.StatusOK, resp.StatusCode)
}<|MERGE_RESOLUTION|>--- conflicted
+++ resolved
@@ -161,19 +161,11 @@
 	resp = suite.sendLoadKeyspaceGroupRequest("0", "0")
 	suite.Len(resp, 3)
 	// Check keyspace group 1.
-<<<<<<< HEAD
 	kg1 := suite.mustLoadKeyspaceGroupByID(1)
 	suite.Equal(uint32(1), kg1.ID)
 	suite.Equal([]uint32{333}, kg1.Keyspaces)
 	suite.False(kg1.InSplit)
 	suite.Empty(kg1.SplitFrom)
-=======
-	kg1 := mustLoadKeyspaceGroupByID(re, suite.server, 1)
-	re.Equal(uint32(1), kg1.ID)
-	re.Equal([]uint32{333}, kg1.Keyspaces)
-	re.True(kg1.InSplit)
-	re.Empty(kg1.SplitFrom)
->>>>>>> 42012387
 	// Check keyspace group 2.
 	kg2 := suite.mustLoadKeyspaceGroupByID(2)
 	suite.Equal(uint32(2), kg2.ID)
